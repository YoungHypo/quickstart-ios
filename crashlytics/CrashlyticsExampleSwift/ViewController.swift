--- conflicted
+++ resolved
@@ -25,7 +25,6 @@
   override func viewDidLoad() {
     super.viewDidLoad()
 
-<<<<<<< HEAD
     // Log that the view did load, CLSNSLogv is used here so the log message will be
     // shown in the console output. If CLSLogv is used the message is not shown in
     // the console output.
@@ -34,14 +33,6 @@
     Crashlytics.crashlytics().setCustomValue(42, forKey: "MeaningOfLife")
     Crashlytics.crashlytics().setCustomValue("Test value", forKey: "last_UI_action")
     Crashlytics.crashlytics().setUserID("123456789")
-=======
-    // Log that the view did load.
-    crashlytics.log(format: "%@", arguments: getVaList(["View loaded"]))
-
-    crashlytics.setCustomValue(42, forKey: "MeaningOfLife")
-    crashlytics.setCustomValue("Test value", forKey: "last_UI_action")
-    crashlytics.setUserID("123456789")
->>>>>>> 9b9963a7
 
     let userInfo = [
       NSLocalizedDescriptionKey: NSLocalizedString("The request failed.", comment: ""),
@@ -50,22 +41,13 @@
       "ProductID": "123456",
       "UserID": "Jane Smith"
     ]
-<<<<<<< HEAD
     let error = NSError(domain: NSURLErrorDomain, code: -1001, userInfo: userInfo)
     Crashlytics.crashlytics().record(error: error)
-=======
-    let error = NSError.init(domain: NSURLErrorDomain, code: -1001, userInfo: userInfo)
-    crashlytics.record(error: error)
->>>>>>> 9b9963a7
   }
 
   @IBAction func initiateCrash(_ sender: AnyObject) {
     // [START log_and_crash_swift]
-<<<<<<< HEAD
     Crashlytics.crashlytics().log("Cause Crash button clicked")
-=======
-    crashlytics.log("Cause Crash button clicked")
->>>>>>> 9b9963a7
     fatalError()
     // [END log_and_crash_swift]
   }

PODS:
<<<<<<< HEAD
  - Firebase/Analytics (6.7.0):
    - Firebase/Core
  - Firebase/Core (6.7.0):
    - Firebase/CoreOnly
    - FirebaseAnalytics (= 6.1.1)
  - Firebase/CoreOnly (6.7.0):
    - FirebaseCore (= 6.2.1)
  - FirebaseAnalytics (6.1.1):
    - FirebaseCore (~> 6.2)
    - FirebaseInstanceID (~> 4.2)
    - GoogleAppMeasurement (= 6.1.1)
=======
  - Crashlytics (3.14.0):
    - Fabric (~> 1.10.2)
  - Fabric (1.10.2)
  - Firebase/Analytics (6.11.0):
    - Firebase/Core
  - Firebase/Core (6.11.0):
    - Firebase/CoreOnly
    - FirebaseAnalytics (= 6.1.3)
  - Firebase/CoreOnly (6.11.0):
    - FirebaseCore (= 6.3.2)
  - FirebaseAnalytics (6.1.3):
    - FirebaseCore (~> 6.3)
    - FirebaseInstanceID (~> 4.2)
    - GoogleAppMeasurement (= 6.1.3)
>>>>>>> b1a6ba30
    - GoogleUtilities/AppDelegateSwizzler (~> 6.0)
    - GoogleUtilities/MethodSwizzler (~> 6.0)
    - GoogleUtilities/Network (~> 6.0)
    - "GoogleUtilities/NSData+zlib (~> 6.0)"
<<<<<<< HEAD
    - nanopb (~> 0.3)
  - FirebaseAnalyticsInterop (1.4.0)
  - FirebaseCore (6.2.1):
=======
    - nanopb (~> 0.3.901)
  - FirebaseCore (6.3.2):
>>>>>>> b1a6ba30
    - FirebaseCoreDiagnostics (~> 1.0)
    - FirebaseCoreDiagnosticsInterop (~> 1.0)
    - GoogleUtilities/Environment (~> 6.2)
    - GoogleUtilities/Logger (~> 6.2)
  - FirebaseCoreDiagnostics (1.1.1):
    - FirebaseCoreDiagnosticsInterop (~> 1.0)
    - GoogleDataTransportCCTSupport (~> 1.0)
    - GoogleUtilities/Environment (~> 6.2)
    - GoogleUtilities/Logger (~> 6.2)
    - nanopb (~> 0.3.901)
  - FirebaseCoreDiagnosticsInterop (1.0.0)
<<<<<<< HEAD
  - FirebaseCrashlytics (0.0.9):
    - FirebaseAnalyticsInterop (~> 1.2)
    - FirebaseCore (~> 6.0)
    - GoogleUtilities/UserDefaults (~> 6.1)
    - PromisesObjC (~> 1.2)
  - FirebaseInstanceID (4.2.4):
    - FirebaseCore (~> 6.0)
    - GoogleUtilities/Environment (~> 6.0)
    - GoogleUtilities/UserDefaults (~> 6.0)
  - GoogleAppMeasurement (6.1.1):
=======
  - FirebaseInstanceID (4.2.6):
    - FirebaseCore (~> 6.0)
    - GoogleUtilities/Environment (~> 6.0)
    - GoogleUtilities/UserDefaults (~> 6.0)
  - GoogleAppMeasurement (6.1.3):
>>>>>>> b1a6ba30
    - GoogleUtilities/AppDelegateSwizzler (~> 6.0)
    - GoogleUtilities/MethodSwizzler (~> 6.0)
    - GoogleUtilities/Network (~> 6.0)
    - "GoogleUtilities/NSData+zlib (~> 6.0)"
<<<<<<< HEAD
    - nanopb (~> 0.3)
  - GoogleDataTransport (1.2.0)
  - GoogleDataTransportCCTSupport (1.0.3):
    - GoogleDataTransport (~> 1.2)
    - nanopb
  - GoogleUtilities/AppDelegateSwizzler (6.2.5):
=======
    - nanopb (~> 0.3.901)
  - GoogleDataTransport (3.0.1)
  - GoogleDataTransportCCTSupport (1.2.1):
    - GoogleDataTransport (~> 3.0)
    - nanopb (~> 0.3.901)
  - GoogleUtilities/AppDelegateSwizzler (6.3.1):
>>>>>>> b1a6ba30
    - GoogleUtilities/Environment
    - GoogleUtilities/Logger
    - GoogleUtilities/Network
  - GoogleUtilities/Environment (6.3.1)
  - GoogleUtilities/Logger (6.3.1):
    - GoogleUtilities/Environment
  - GoogleUtilities/MethodSwizzler (6.3.1):
    - GoogleUtilities/Logger
  - GoogleUtilities/Network (6.3.1):
    - GoogleUtilities/Logger
    - "GoogleUtilities/NSData+zlib"
    - GoogleUtilities/Reachability
  - "GoogleUtilities/NSData+zlib (6.3.1)"
  - GoogleUtilities/Reachability (6.3.1):
    - GoogleUtilities/Logger
  - GoogleUtilities/UserDefaults (6.3.1):
    - GoogleUtilities/Logger
<<<<<<< HEAD
  - nanopb (0.3.901):
    - nanopb/decode (= 0.3.901)
    - nanopb/encode (= 0.3.901)
  - nanopb/decode (0.3.901)
  - nanopb/encode (0.3.901)
  - PromisesObjC (1.2.8)
=======
  - nanopb (0.3.9011):
    - nanopb/decode (= 0.3.9011)
    - nanopb/encode (= 0.3.9011)
  - nanopb/decode (0.3.9011)
  - nanopb/encode (0.3.9011)
>>>>>>> b1a6ba30

DEPENDENCIES:
  - Firebase/Analytics
  - FirebaseCrashlytics (from `https://storage.googleapis.com/firebase-preview-drop/ios/crashlytics-eap/0.0.9/FirebaseCrashlyticsEAP.podspec`)

SPEC REPOS:
<<<<<<< HEAD
  https://github.com/cocoapods/specs.git:
=======
  trunk:
    - Crashlytics
    - Fabric
>>>>>>> b1a6ba30
    - Firebase
    - FirebaseAnalytics
    - FirebaseAnalyticsInterop
    - FirebaseCore
    - FirebaseCoreDiagnostics
    - FirebaseCoreDiagnosticsInterop
    - FirebaseInstanceID
    - GoogleAppMeasurement
    - GoogleDataTransport
    - GoogleDataTransportCCTSupport
    - GoogleUtilities
    - nanopb
    - PromisesObjC

EXTERNAL SOURCES:
  FirebaseCrashlytics:
    :podspec: https://storage.googleapis.com/firebase-preview-drop/ios/crashlytics-eap/0.0.9/FirebaseCrashlyticsEAP.podspec

SPEC CHECKSUMS:
<<<<<<< HEAD
  Firebase: 291d7b0a7b393f252358083b5d224884126fa46d
  FirebaseAnalytics: 843c7f64a8f9c79f0d03281197ebe7bb1d58d477
  FirebaseAnalyticsInterop: d48b6ab67bcf016a05e55b71fc39c61c0cb6b7f3
  FirebaseCore: 32b48f41c84a56fbde73b35ed01a830b3b6dc048
  FirebaseCoreDiagnostics: 4c04ae09d0ab027c30179828c6bb47764df1bd13
  FirebaseCoreDiagnosticsInterop: 6829da2b8d1fc795ff1bd99df751d3788035d2cb
  FirebaseCrashlytics: 1d939627aafa0fefb0d2dd59554f435da2bf0799
  FirebaseInstanceID: 88932a31aba5a56cfd3a7541706436c71f7f4598
  GoogleAppMeasurement: 86a82f0e1f20b8eedf8e20326530138fd71409de
  GoogleDataTransport: 8f9897b8e073687f24ca8d3c3a8013dec7d2d1cc
  GoogleDataTransportCCTSupport: 51134d81fca795c60cc247d1cb6af63c3d67b8d8
  GoogleUtilities: e7dc37039b19df7fe543479d3e4a02ac8d11bb69
  nanopb: 2901f78ea1b7b4015c860c2fdd1ea2fee1a18d48
  PromisesObjC: c119f3cd559f50b7ae681fa59dc1acd19173b7e6

PODFILE CHECKSUM: 6da9e53ade827a4fdc33f6e60ef152455801bc1a
=======
  Crashlytics: 540b7e5f5da5a042647227a5e3ac51d85eed06df
  Fabric: 706c8b8098fff96c33c0db69cbf81f9c551d0d74
  Firebase: bc9cfc7a96c73268656d5aaab453ff1b4b530e0e
  FirebaseAnalytics: 0e3ecff2c5d86070f7d4325e21f1edabfbd558dc
  FirebaseCore: beeff42c07c30ea94702471d99db2089b594fbbd
  FirebaseCoreDiagnostics: af29e43048607588c050889d19204f4d7b758c9f
  FirebaseCoreDiagnosticsInterop: 6829da2b8d1fc795ff1bd99df751d3788035d2cb
  FirebaseInstanceID: d0eafcd8bdbd3447cd694594734078c3e3e77d8b
  GoogleAppMeasurement: 434cc7be25e71dc04b8d0e3079125127b330e84a
  GoogleDataTransport: 166f9b9f82cbf60a204e8fe2daa9db3e3ec1fb15
  GoogleDataTransportCCTSupport: f6ab1962e9dc05ab1fb938b795e5b310209edeec
  GoogleUtilities: f895fde57977df4e0233edda0dbeac490e3703b6
  nanopb: 18003b5e52dab79db540fe93fe9579f399bd1ccd

PODFILE CHECKSUM: da63bf180e7a88d3b7ed3ab109cdd1b287205ded
>>>>>>> b1a6ba30

COCOAPODS: 1.8.4<|MERGE_RESOLUTION|>--- conflicted
+++ resolved
@@ -1,44 +1,22 @@
 PODS:
-<<<<<<< HEAD
-  - Firebase/Analytics (6.7.0):
+  - Firebase/Analytics (6.12.0):
     - Firebase/Core
-  - Firebase/Core (6.7.0):
+  - Firebase/Core (6.12.0):
     - Firebase/CoreOnly
-    - FirebaseAnalytics (= 6.1.1)
-  - Firebase/CoreOnly (6.7.0):
-    - FirebaseCore (= 6.2.1)
-  - FirebaseAnalytics (6.1.1):
-    - FirebaseCore (~> 6.2)
-    - FirebaseInstanceID (~> 4.2)
-    - GoogleAppMeasurement (= 6.1.1)
-=======
-  - Crashlytics (3.14.0):
-    - Fabric (~> 1.10.2)
-  - Fabric (1.10.2)
-  - Firebase/Analytics (6.11.0):
-    - Firebase/Core
-  - Firebase/Core (6.11.0):
-    - Firebase/CoreOnly
-    - FirebaseAnalytics (= 6.1.3)
-  - Firebase/CoreOnly (6.11.0):
-    - FirebaseCore (= 6.3.2)
-  - FirebaseAnalytics (6.1.3):
+    - FirebaseAnalytics (= 6.1.5)
+  - Firebase/CoreOnly (6.12.0):
+    - FirebaseCore (= 6.3.3)
+  - FirebaseAnalytics (6.1.5):
     - FirebaseCore (~> 6.3)
     - FirebaseInstanceID (~> 4.2)
-    - GoogleAppMeasurement (= 6.1.3)
->>>>>>> b1a6ba30
+    - GoogleAppMeasurement (= 6.1.5)
     - GoogleUtilities/AppDelegateSwizzler (~> 6.0)
     - GoogleUtilities/MethodSwizzler (~> 6.0)
     - GoogleUtilities/Network (~> 6.0)
     - "GoogleUtilities/NSData+zlib (~> 6.0)"
-<<<<<<< HEAD
-    - nanopb (~> 0.3)
+    - nanopb (= 0.3.9011)
   - FirebaseAnalyticsInterop (1.4.0)
-  - FirebaseCore (6.2.1):
-=======
-    - nanopb (~> 0.3.901)
-  - FirebaseCore (6.3.2):
->>>>>>> b1a6ba30
+  - FirebaseCore (6.3.3):
     - FirebaseCoreDiagnostics (~> 1.0)
     - FirebaseCoreDiagnosticsInterop (~> 1.0)
     - GoogleUtilities/Environment (~> 6.2)
@@ -49,44 +27,27 @@
     - GoogleUtilities/Environment (~> 6.2)
     - GoogleUtilities/Logger (~> 6.2)
     - nanopb (~> 0.3.901)
-  - FirebaseCoreDiagnosticsInterop (1.0.0)
-<<<<<<< HEAD
+  - FirebaseCoreDiagnosticsInterop (1.1.0)
   - FirebaseCrashlytics (0.0.9):
     - FirebaseAnalyticsInterop (~> 1.2)
     - FirebaseCore (~> 6.0)
     - GoogleUtilities/UserDefaults (~> 6.1)
     - PromisesObjC (~> 1.2)
-  - FirebaseInstanceID (4.2.4):
+  - FirebaseInstanceID (4.2.7):
     - FirebaseCore (~> 6.0)
     - GoogleUtilities/Environment (~> 6.0)
     - GoogleUtilities/UserDefaults (~> 6.0)
-  - GoogleAppMeasurement (6.1.1):
-=======
-  - FirebaseInstanceID (4.2.6):
-    - FirebaseCore (~> 6.0)
-    - GoogleUtilities/Environment (~> 6.0)
-    - GoogleUtilities/UserDefaults (~> 6.0)
-  - GoogleAppMeasurement (6.1.3):
->>>>>>> b1a6ba30
+  - GoogleAppMeasurement (6.1.5):
     - GoogleUtilities/AppDelegateSwizzler (~> 6.0)
     - GoogleUtilities/MethodSwizzler (~> 6.0)
     - GoogleUtilities/Network (~> 6.0)
     - "GoogleUtilities/NSData+zlib (~> 6.0)"
-<<<<<<< HEAD
-    - nanopb (~> 0.3)
-  - GoogleDataTransport (1.2.0)
-  - GoogleDataTransportCCTSupport (1.0.3):
-    - GoogleDataTransport (~> 1.2)
-    - nanopb
-  - GoogleUtilities/AppDelegateSwizzler (6.2.5):
-=======
-    - nanopb (~> 0.3.901)
+    - nanopb (= 0.3.9011)
   - GoogleDataTransport (3.0.1)
   - GoogleDataTransportCCTSupport (1.2.1):
     - GoogleDataTransport (~> 3.0)
     - nanopb (~> 0.3.901)
   - GoogleUtilities/AppDelegateSwizzler (6.3.1):
->>>>>>> b1a6ba30
     - GoogleUtilities/Environment
     - GoogleUtilities/Logger
     - GoogleUtilities/Network
@@ -104,33 +65,19 @@
     - GoogleUtilities/Logger
   - GoogleUtilities/UserDefaults (6.3.1):
     - GoogleUtilities/Logger
-<<<<<<< HEAD
-  - nanopb (0.3.901):
-    - nanopb/decode (= 0.3.901)
-    - nanopb/encode (= 0.3.901)
-  - nanopb/decode (0.3.901)
-  - nanopb/encode (0.3.901)
-  - PromisesObjC (1.2.8)
-=======
   - nanopb (0.3.9011):
     - nanopb/decode (= 0.3.9011)
     - nanopb/encode (= 0.3.9011)
   - nanopb/decode (0.3.9011)
   - nanopb/encode (0.3.9011)
->>>>>>> b1a6ba30
+  - PromisesObjC (1.2.8)
 
 DEPENDENCIES:
   - Firebase/Analytics
   - FirebaseCrashlytics (from `https://storage.googleapis.com/firebase-preview-drop/ios/crashlytics-eap/0.0.9/FirebaseCrashlyticsEAP.podspec`)
 
 SPEC REPOS:
-<<<<<<< HEAD
-  https://github.com/cocoapods/specs.git:
-=======
   trunk:
-    - Crashlytics
-    - Fabric
->>>>>>> b1a6ba30
     - Firebase
     - FirebaseAnalytics
     - FirebaseAnalyticsInterop
@@ -150,39 +97,21 @@
     :podspec: https://storage.googleapis.com/firebase-preview-drop/ios/crashlytics-eap/0.0.9/FirebaseCrashlyticsEAP.podspec
 
 SPEC CHECKSUMS:
-<<<<<<< HEAD
-  Firebase: 291d7b0a7b393f252358083b5d224884126fa46d
-  FirebaseAnalytics: 843c7f64a8f9c79f0d03281197ebe7bb1d58d477
+  Firebase: da031bc7012374e3bed17a6731b89327b29863b9
+  FirebaseAnalytics: 4e53a7eb7b76bc703c4d9239bc964545e9b23361
   FirebaseAnalyticsInterop: d48b6ab67bcf016a05e55b71fc39c61c0cb6b7f3
-  FirebaseCore: 32b48f41c84a56fbde73b35ed01a830b3b6dc048
-  FirebaseCoreDiagnostics: 4c04ae09d0ab027c30179828c6bb47764df1bd13
-  FirebaseCoreDiagnosticsInterop: 6829da2b8d1fc795ff1bd99df751d3788035d2cb
+  FirebaseCore: bcd6c112429249d7921e907d661e8955a3549e26
+  FirebaseCoreDiagnostics: af29e43048607588c050889d19204f4d7b758c9f
+  FirebaseCoreDiagnosticsInterop: e9b1b023157e3a2fc6418b5cb601e79b9af7b3a0
   FirebaseCrashlytics: 1d939627aafa0fefb0d2dd59554f435da2bf0799
-  FirebaseInstanceID: 88932a31aba5a56cfd3a7541706436c71f7f4598
-  GoogleAppMeasurement: 86a82f0e1f20b8eedf8e20326530138fd71409de
-  GoogleDataTransport: 8f9897b8e073687f24ca8d3c3a8013dec7d2d1cc
-  GoogleDataTransportCCTSupport: 51134d81fca795c60cc247d1cb6af63c3d67b8d8
-  GoogleUtilities: e7dc37039b19df7fe543479d3e4a02ac8d11bb69
-  nanopb: 2901f78ea1b7b4015c860c2fdd1ea2fee1a18d48
-  PromisesObjC: c119f3cd559f50b7ae681fa59dc1acd19173b7e6
-
-PODFILE CHECKSUM: 6da9e53ade827a4fdc33f6e60ef152455801bc1a
-=======
-  Crashlytics: 540b7e5f5da5a042647227a5e3ac51d85eed06df
-  Fabric: 706c8b8098fff96c33c0db69cbf81f9c551d0d74
-  Firebase: bc9cfc7a96c73268656d5aaab453ff1b4b530e0e
-  FirebaseAnalytics: 0e3ecff2c5d86070f7d4325e21f1edabfbd558dc
-  FirebaseCore: beeff42c07c30ea94702471d99db2089b594fbbd
-  FirebaseCoreDiagnostics: af29e43048607588c050889d19204f4d7b758c9f
-  FirebaseCoreDiagnosticsInterop: 6829da2b8d1fc795ff1bd99df751d3788035d2cb
-  FirebaseInstanceID: d0eafcd8bdbd3447cd694594734078c3e3e77d8b
-  GoogleAppMeasurement: 434cc7be25e71dc04b8d0e3079125127b330e84a
+  FirebaseInstanceID: ebd2ea79ee38db0cb5f5167b17a0d387e1cc7b6e
+  GoogleAppMeasurement: 037f46d1d8ae8b312720f1042585ab961a1289e3
   GoogleDataTransport: 166f9b9f82cbf60a204e8fe2daa9db3e3ec1fb15
   GoogleDataTransportCCTSupport: f6ab1962e9dc05ab1fb938b795e5b310209edeec
   GoogleUtilities: f895fde57977df4e0233edda0dbeac490e3703b6
   nanopb: 18003b5e52dab79db540fe93fe9579f399bd1ccd
+  PromisesObjC: c119f3cd559f50b7ae681fa59dc1acd19173b7e6
 
-PODFILE CHECKSUM: da63bf180e7a88d3b7ed3ab109cdd1b287205ded
->>>>>>> b1a6ba30
+PODFILE CHECKSUM: 6da9e53ade827a4fdc33f6e60ef152455801bc1a
 
 COCOAPODS: 1.8.4
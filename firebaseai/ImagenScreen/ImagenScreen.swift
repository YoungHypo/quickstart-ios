// Copyright 2025 Google LLC
//
// Licensed under the Apache License, Version 2.0 (the "License");
// you may not use this file except in compliance with the License.
// You may obtain a copy of the License at
//
//      http://www.apache.org/licenses/LICENSE-2.0
//
// Unless required by applicable law or agreed to in writing, software
// distributed under the License is distributed on an "AS IS" BASIS,
// WITHOUT WARRANTIES OR CONDITIONS OF ANY KIND, either express or implied.
// See the License for the specific language governing permissions and
// limitations under the License.

import SwiftUI
import GenerativeAIUIComponents
import FirebaseAI

struct ImagenScreen: View {
  let firebaseService: FirebaseAI
  @StateObject var viewModel: ImagenViewModel

  @State
  private var userPrompt = ""

  init(firebaseService: FirebaseAI, sampleId: UUID? = nil) {
    self.firebaseService = firebaseService
    _viewModel = StateObject(wrappedValue: ImagenViewModel(firebaseService: firebaseService, sampleId: sampleId))
  }

  enum FocusedField: Hashable {
    case message
  }

  @FocusState
  var focusedField: FocusedField?

  var body: some View {
    ZStack {
<<<<<<< HEAD
      VStack {
        InputField("Enter a prompt to generate an image", text: $viewModel.initialPrompt) {
          Image(
            systemName: viewModel.inProgress ? "stop.circle.fill" : "paperplane.circle.fill"
          )
          .font(.title)
        }
        .focused($focusedField, equals: .message)
        .onSubmit { sendOrStop() }
=======
      ScrollView {
        VStack {
          InputField("Enter a prompt to generate an image", text: $viewModel.userInput) {
            Image(
              systemName: viewModel.inProgress ? "stop.circle.fill" : "paperplane.circle.fill"
            )
            .font(.title)
          }
          .focused($focusedField, equals: .message)
          .onSubmit { sendOrStop() }
>>>>>>> c3bc1734

          let spacing: CGFloat = 10
          LazyVGrid(columns: [
            GridItem(.flexible(), spacing: spacing),
            GridItem(.flexible(), spacing: spacing),
          ], spacing: spacing) {
            ForEach(viewModel.images, id: \.self) { image in
              Image(uiImage: image)
                .resizable()
                .aspectRatio(1, contentMode: .fill)
                .cornerRadius(12)
                .clipped()
            }
          }
          .padding(.horizontal, spacing)
        }
      }
      if viewModel.inProgress {
        ProgressOverlay()
      }
    }
    .onTapGesture {
      focusedField = nil
    }
    .toolbar {
      ToolbarItem(placement: .principal) {
        Text("Imagen example")
          .font(.system(size: 24, weight: .bold))
          .foregroundColor(.primary)
          .padding(.top, 10)
      }
    }
    .onAppear {
      focusedField = .message
      if userPrompt.isEmpty && !viewModel.initialPrompt.isEmpty {
        userPrompt = viewModel.initialPrompt
      }
    }
  }

  private func sendMessage() {
    Task {
      await viewModel.generateImage(prompt: userPrompt)
      focusedField = .message
    }
  }

  private func sendOrStop() {
    if viewModel.inProgress {
      viewModel.stop()
    } else {
      sendMessage()
    }
  }
}

struct ProgressOverlay: View {
  var body: some View {
    ZStack {
      Color.black.opacity(0.3)
        .ignoresSafeArea()

      ZStack {
        RoundedRectangle(cornerRadius: 16)
          .fill(Material.ultraThinMaterial)
          .frame(width: 120, height: 100)
          .shadow(radius: 8)

        VStack(spacing: 12) {
          ProgressView()
            .scaleEffect(1.5)

          Text("Loading...")
            .font(.subheadline)
            .foregroundColor(.secondary)
        }
      }
    }
  }
}

#Preview {
  ImagenScreen(firebaseService: FirebaseAI.firebaseAI())
}<|MERGE_RESOLUTION|>--- conflicted
+++ resolved
@@ -37,7 +37,6 @@
 
   var body: some View {
     ZStack {
-<<<<<<< HEAD
       VStack {
         InputField("Enter a prompt to generate an image", text: $viewModel.initialPrompt) {
           Image(
@@ -47,18 +46,6 @@
         }
         .focused($focusedField, equals: .message)
         .onSubmit { sendOrStop() }
-=======
-      ScrollView {
-        VStack {
-          InputField("Enter a prompt to generate an image", text: $viewModel.userInput) {
-            Image(
-              systemName: viewModel.inProgress ? "stop.circle.fill" : "paperplane.circle.fill"
-            )
-            .font(.title)
-          }
-          .focused($focusedField, equals: .message)
-          .onSubmit { sendOrStop() }
->>>>>>> c3bc1734
 
           let spacing: CGFloat = 10
           LazyVGrid(columns: [

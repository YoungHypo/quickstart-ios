// Copyright 2025 Google LLC
//
// Licensed under the Apache License, Version 2.0 (the "License");
// you may not use this file except in compliance with the License.
// You may obtain a copy of the License at
//
//      http://www.apache.org/licenses/LICENSE-2.0
//
// Unless required by applicable law or agreed to in writing, software
// distributed under the License is distributed on an "AS IS" BASIS,
// WITHOUT WARRANTIES OR CONDITIONS OF ANY KIND, either express or implied.
// See the License for the specific language governing permissions and
// limitations under the License.

import SwiftUI
import GenerativeAIUIComponents
import FirebaseAI

struct ImagenScreen: View {
  let firebaseService: FirebaseAI
  @StateObject var viewModel: ImagenViewModel

  init(firebaseService: FirebaseAI) {
    self.firebaseService = firebaseService
    _viewModel = StateObject(wrappedValue: ImagenViewModel(firebaseService: firebaseService))
  }

  enum FocusedField: Hashable {
    case message
  }

  @FocusState
  var focusedField: FocusedField?

  var body: some View {
    ZStack {
      ScrollView {
        VStack {
          InputField("Enter a prompt to generate an image", text: $viewModel.userInput) {
            Image(
              systemName: viewModel.inProgress ? "stop.circle.fill" : "paperplane.circle.fill"
            )
            .font(.title)
          }
          .focused($focusedField, equals: .message)
          .onSubmit { sendOrStop() }

          let spacing: CGFloat = 10
          LazyVGrid(columns: [
            GridItem(.flexible(), spacing: spacing),
            GridItem(.flexible(), spacing: spacing),
          ], spacing: spacing) {
            ForEach(viewModel.images, id: \.self) { image in
              Image(uiImage: image)
                .resizable()
                .aspectRatio(1, contentMode: .fill)
                .cornerRadius(12)
                .clipped()
            }
          }
          .padding(.horizontal, spacing)
        }
      }
      .navigationTitle("Imagen example")
      .onAppear {
        focusedField = .message
      }
      
      if viewModel.inProgress {
        ProgressOverlay()
      }
    }
<<<<<<< HEAD
=======
    .onTapGesture {
      focusedField = nil
    }
    .navigationTitle("Imagen example")
    .onAppear {
      focusedField = .message
    }
>>>>>>> a72d3fe0
  }

  private func sendMessage() {
    Task {
      await viewModel.generateImage(prompt: viewModel.userInput)
      focusedField = .message
    }
  }

  private func sendOrStop() {
    if viewModel.inProgress {
      viewModel.stop()
    } else {
      sendMessage()
    }
  }
}

struct ProgressOverlay: View {
  var body: some View {
    ZStack {
      Color.black.opacity(0.3)
        .ignoresSafeArea()
      
      ZStack {
        RoundedRectangle(cornerRadius: 16)
          .fill(Material.ultraThinMaterial)
          .frame(width: 120, height: 100)
          .shadow(radius: 8)

        VStack(spacing: 12) {
          ProgressView()
            .scaleEffect(1.5)

          Text("Loading...")
            .font(.subheadline)
            .foregroundColor(.secondary)
        }
      }
    }
  }
}

#Preview {
  ImagenScreen(firebaseService: FirebaseAI.firebaseAI())
}<|MERGE_RESOLUTION|>--- conflicted
+++ resolved
@@ -61,17 +61,10 @@
           .padding(.horizontal, spacing)
         }
       }
-      .navigationTitle("Imagen example")
-      .onAppear {
-        focusedField = .message
-      }
-      
       if viewModel.inProgress {
         ProgressOverlay()
       }
     }
-<<<<<<< HEAD
-=======
     .onTapGesture {
       focusedField = nil
     }
@@ -79,7 +72,6 @@
     .onAppear {
       focusedField = .message
     }
->>>>>>> a72d3fe0
   }
 
   private func sendMessage() {

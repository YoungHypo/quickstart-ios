// !$*UTF8*$!
{
	archiveVersion = 1;
	classes = {
	};
	objectVersion = 60;
	objects = {

/* Begin PBXBuildFile section */
		72BBDC452E39C9790015B900 /* GenerativeAIUIComponents in Frameworks */ = {isa = PBXBuildFile; productRef = 72BBDC442E39C9790015B900 /* GenerativeAIUIComponents */; };
		72DA044F2E385DF3004FED7D /* ChatMessage.swift in Sources */ = {isa = PBXBuildFile; fileRef = 72DA044E2E385DF3004FED7D /* ChatMessage.swift */; };
		869200B32B879C4F00482873 /* GoogleService-Info.plist in Resources */ = {isa = PBXBuildFile; fileRef = 869200B22B879C4F00482873 /* GoogleService-Info.plist */; };
		86C1F4832BC726150026816F /* FunctionCallingScreen.swift in Sources */ = {isa = PBXBuildFile; fileRef = 86C1F47E2BC726150026816F /* FunctionCallingScreen.swift */; };
		86C1F4842BC726150026816F /* FunctionCallingViewModel.swift in Sources */ = {isa = PBXBuildFile; fileRef = 86C1F4802BC726150026816F /* FunctionCallingViewModel.swift */; };
		88263BF02B239C09008AB09B /* ErrorView.swift in Sources */ = {isa = PBXBuildFile; fileRef = 88263BEE2B239BFE008AB09B /* ErrorView.swift */; };
		88263BF12B239C11008AB09B /* ErrorDetailsView.swift in Sources */ = {isa = PBXBuildFile; fileRef = 889873842B208563005B4896 /* ErrorDetailsView.swift */; };
		8848C8332B0D04BC007B434F /* FirebaseAIExampleApp.swift in Sources */ = {isa = PBXBuildFile; fileRef = 8848C8322B0D04BC007B434F /* FirebaseAIExampleApp.swift */; };
		8848C8352B0D04BC007B434F /* ContentView.swift in Sources */ = {isa = PBXBuildFile; fileRef = 8848C8342B0D04BC007B434F /* ContentView.swift */; };
		8848C8372B0D04BD007B434F /* Assets.xcassets in Resources */ = {isa = PBXBuildFile; fileRef = 8848C8362B0D04BD007B434F /* Assets.xcassets */; };
		8848C83A2B0D04BD007B434F /* Preview Assets.xcassets in Resources */ = {isa = PBXBuildFile; fileRef = 8848C8392B0D04BD007B434F /* Preview Assets.xcassets */; };
		886F95D52B17BA010036F07A /* GenerateContentScreen.swift in Sources */ = {isa = PBXBuildFile; fileRef = 88209C1B2B0FBDC300F64795 /* GenerateContentScreen.swift */; };
		886F95D62B17BA010036F07A /* GenerateContentViewModel.swift in Sources */ = {isa = PBXBuildFile; fileRef = 88209C1D2B0FBDC300F64795 /* GenerateContentViewModel.swift */; };
		886F95D82B17BA420036F07A /* MarkdownUI in Frameworks */ = {isa = PBXBuildFile; productRef = 886F95D72B17BA420036F07A /* MarkdownUI */; };
		886F95DB2B17BAEF0036F07A /* PhotoReasoningViewModel.swift in Sources */ = {isa = PBXBuildFile; fileRef = 8802666F2B0FC39000CF7CB6 /* PhotoReasoningViewModel.swift */; };
		886F95DC2B17BAEF0036F07A /* PhotoReasoningScreen.swift in Sources */ = {isa = PBXBuildFile; fileRef = 880266752B0FC39000CF7CB6 /* PhotoReasoningScreen.swift */; };
		886F95DD2B17D5010036F07A /* MessageView.swift in Sources */ = {isa = PBXBuildFile; fileRef = 88E10F5A2B11133E00C08E95 /* MessageView.swift */; };
		886F95DF2B17D5010036F07A /* BouncingDots.swift in Sources */ = {isa = PBXBuildFile; fileRef = 88E10F5C2B11135000C08E95 /* BouncingDots.swift */; };
		886F95E02B17D5010036F07A /* ConversationViewModel.swift in Sources */ = {isa = PBXBuildFile; fileRef = 88E10F562B1112F600C08E95 /* ConversationViewModel.swift */; };
		886F95E12B17D5010036F07A /* ConversationScreen.swift in Sources */ = {isa = PBXBuildFile; fileRef = 88E10F542B1112CA00C08E95 /* ConversationScreen.swift */; };
<<<<<<< HEAD
		A5E8E3C92C3B4F388A7A4A19 /* FilterChipView.swift in Sources */ = {isa = PBXBuildFile; fileRef = A5E8E3C52C3B4F388A7A4A15 /* FilterChipView.swift */; };
		A5E8E3CA2C3B4F388A7A4A1A /* SampleCardView.swift in Sources */ = {isa = PBXBuildFile; fileRef = A5E8E3C62C3B4F388A7A4A16 /* SampleCardView.swift */; };
=======
		886F95E32B17D6630036F07A /* GenerativeAIUIComponents in Frameworks */ = {isa = PBXBuildFile; productRef = 886F95E22B17D6630036F07A /* GenerativeAIUIComponents */; };
		AEE793DF2E256D3900708F02 /* GoogleSearchSuggestionView.swift in Sources */ = {isa = PBXBuildFile; fileRef = AEE793DC2E256D3900708F02 /* GoogleSearchSuggestionView.swift */; };
		AEE793E02E256D3900708F02 /* GroundedResponseView.swift in Sources */ = {isa = PBXBuildFile; fileRef = AEE793DD2E256D3900708F02 /* GroundedResponseView.swift */; };
>>>>>>> c3bc1734
		DE26D95F2DBB3E9F007E6668 /* FirebaseAI in Frameworks */ = {isa = PBXBuildFile; productRef = DE26D95E2DBB3E9F007E6668 /* FirebaseAI */; };
		DEFECAA92D7B4CCD00EF9621 /* ImagenViewModel.swift in Sources */ = {isa = PBXBuildFile; fileRef = DEFECAA72D7B4CCD00EF9621 /* ImagenViewModel.swift */; };
		DEFECAAA2D7B4CCD00EF9621 /* ImagenScreen.swift in Sources */ = {isa = PBXBuildFile; fileRef = DEFECAA62D7B4CCD00EF9621 /* ImagenScreen.swift */; };
/* End PBXBuildFile section */

/* Begin PBXFileReference section */
		726634072E37011C00554974 /* Package.swift */ = {isa = PBXFileReference; lastKnownFileType = sourcecode.swift; name = Package.swift; path = GenerativeAIUIComponents/Package.swift; sourceTree = "<group>"; };
		72DA044E2E385DF3004FED7D /* ChatMessage.swift */ = {isa = PBXFileReference; lastKnownFileType = sourcecode.swift; path = ChatMessage.swift; sourceTree = "<group>"; };
		869200B22B879C4F00482873 /* GoogleService-Info.plist */ = {isa = PBXFileReference; fileEncoding = 4; lastKnownFileType = text.plist.xml; path = "GoogleService-Info.plist"; sourceTree = "<group>"; };
		86C1F47E2BC726150026816F /* FunctionCallingScreen.swift */ = {isa = PBXFileReference; fileEncoding = 4; lastKnownFileType = sourcecode.swift; path = FunctionCallingScreen.swift; sourceTree = "<group>"; };
		86C1F4802BC726150026816F /* FunctionCallingViewModel.swift */ = {isa = PBXFileReference; fileEncoding = 4; lastKnownFileType = sourcecode.swift; path = FunctionCallingViewModel.swift; sourceTree = "<group>"; };
		8802666F2B0FC39000CF7CB6 /* PhotoReasoningViewModel.swift */ = {isa = PBXFileReference; fileEncoding = 4; lastKnownFileType = sourcecode.swift; path = PhotoReasoningViewModel.swift; sourceTree = "<group>"; };
		880266752B0FC39000CF7CB6 /* PhotoReasoningScreen.swift */ = {isa = PBXFileReference; fileEncoding = 4; lastKnownFileType = sourcecode.swift; path = PhotoReasoningScreen.swift; sourceTree = "<group>"; };
		88209C1B2B0FBDC300F64795 /* GenerateContentScreen.swift */ = {isa = PBXFileReference; fileEncoding = 4; lastKnownFileType = sourcecode.swift; path = GenerateContentScreen.swift; sourceTree = "<group>"; };
		88209C1D2B0FBDC300F64795 /* GenerateContentViewModel.swift */ = {isa = PBXFileReference; fileEncoding = 4; lastKnownFileType = sourcecode.swift; path = GenerateContentViewModel.swift; sourceTree = "<group>"; };
		88263BEE2B239BFE008AB09B /* ErrorView.swift */ = {isa = PBXFileReference; fileEncoding = 4; lastKnownFileType = sourcecode.swift; path = ErrorView.swift; sourceTree = "<group>"; };
		8848C82F2B0D04BC007B434F /* FirebaseAIExample.app */ = {isa = PBXFileReference; explicitFileType = wrapper.application; includeInIndex = 0; path = FirebaseAIExample.app; sourceTree = BUILT_PRODUCTS_DIR; };
		8848C8322B0D04BC007B434F /* FirebaseAIExampleApp.swift */ = {isa = PBXFileReference; lastKnownFileType = sourcecode.swift; path = FirebaseAIExampleApp.swift; sourceTree = "<group>"; };
		8848C8342B0D04BC007B434F /* ContentView.swift */ = {isa = PBXFileReference; lastKnownFileType = sourcecode.swift; path = ContentView.swift; sourceTree = "<group>"; };
		8848C8362B0D04BD007B434F /* Assets.xcassets */ = {isa = PBXFileReference; lastKnownFileType = folder.assetcatalog; path = Assets.xcassets; sourceTree = "<group>"; };
		8848C8392B0D04BD007B434F /* Preview Assets.xcassets */ = {isa = PBXFileReference; lastKnownFileType = folder.assetcatalog; path = "Preview Assets.xcassets"; sourceTree = "<group>"; };
		8848C84A2B0D051F007B434F /* Assets.xcassets */ = {isa = PBXFileReference; lastKnownFileType = folder.assetcatalog; path = Assets.xcassets; sourceTree = "<group>"; };
		8848C84D2B0D051F007B434F /* Preview Assets.xcassets */ = {isa = PBXFileReference; lastKnownFileType = folder.assetcatalog; path = "Preview Assets.xcassets"; sourceTree = "<group>"; };
		8848C85C2B0D056D007B434F /* Assets.xcassets */ = {isa = PBXFileReference; lastKnownFileType = folder.assetcatalog; path = Assets.xcassets; sourceTree = "<group>"; };
		8848C85F2B0D056D007B434F /* Preview Assets.xcassets */ = {isa = PBXFileReference; lastKnownFileType = folder.assetcatalog; path = "Preview Assets.xcassets"; sourceTree = "<group>"; };
		889873842B208563005B4896 /* ErrorDetailsView.swift */ = {isa = PBXFileReference; lastKnownFileType = sourcecode.swift; path = ErrorDetailsView.swift; sourceTree = "<group>"; };
		88B8A9352B0FCBA700424728 /* GenerativeAIUIComponents */ = {isa = PBXFileReference; lastKnownFileType = wrapper; path = GenerativeAIUIComponents; sourceTree = "<group>"; };
		88E10F482B110D5400C08E95 /* Assets.xcassets */ = {isa = PBXFileReference; lastKnownFileType = folder.assetcatalog; path = Assets.xcassets; sourceTree = "<group>"; };
		88E10F4B2B110D5400C08E95 /* Preview Assets.xcassets */ = {isa = PBXFileReference; lastKnownFileType = folder.assetcatalog; path = "Preview Assets.xcassets"; sourceTree = "<group>"; };
		88E10F542B1112CA00C08E95 /* ConversationScreen.swift */ = {isa = PBXFileReference; lastKnownFileType = sourcecode.swift; path = ConversationScreen.swift; sourceTree = "<group>"; };
		88E10F562B1112F600C08E95 /* ConversationViewModel.swift */ = {isa = PBXFileReference; lastKnownFileType = sourcecode.swift; path = ConversationViewModel.swift; sourceTree = "<group>"; };
		88E10F5A2B11133E00C08E95 /* MessageView.swift */ = {isa = PBXFileReference; lastKnownFileType = sourcecode.swift; path = MessageView.swift; sourceTree = "<group>"; };
		88E10F5C2B11135000C08E95 /* BouncingDots.swift */ = {isa = PBXFileReference; lastKnownFileType = sourcecode.swift; path = BouncingDots.swift; sourceTree = "<group>"; };
<<<<<<< HEAD
		A5E8E3C52C3B4F388A7A4A15 /* FilterChipView.swift */ = {isa = PBXFileReference; lastKnownFileType = sourcecode.swift; path = FilterChipView.swift; sourceTree = "<group>"; };
		A5E8E3C62C3B4F388A7A4A16 /* SampleCardView.swift */ = {isa = PBXFileReference; lastKnownFileType = sourcecode.swift; path = SampleCardView.swift; sourceTree = "<group>"; };
=======
		AEE793DC2E256D3900708F02 /* GoogleSearchSuggestionView.swift */ = {isa = PBXFileReference; lastKnownFileType = sourcecode.swift; path = GoogleSearchSuggestionView.swift; sourceTree = "<group>"; };
		AEE793DD2E256D3900708F02 /* GroundedResponseView.swift */ = {isa = PBXFileReference; lastKnownFileType = sourcecode.swift; path = GroundedResponseView.swift; sourceTree = "<group>"; };
>>>>>>> c3bc1734
		DEFECAA62D7B4CCD00EF9621 /* ImagenScreen.swift */ = {isa = PBXFileReference; lastKnownFileType = sourcecode.swift; path = ImagenScreen.swift; sourceTree = "<group>"; };
		DEFECAA72D7B4CCD00EF9621 /* ImagenViewModel.swift */ = {isa = PBXFileReference; lastKnownFileType = sourcecode.swift; path = ImagenViewModel.swift; sourceTree = "<group>"; };
/* End PBXFileReference section */

/* Begin PBXFrameworksBuildPhase section */
		8848C82C2B0D04BC007B434F /* Frameworks */ = {
			isa = PBXFrameworksBuildPhase;
			buildActionMask = 2147483647;
			files = (
				DE26D95F2DBB3E9F007E6668 /* FirebaseAI in Frameworks */,
				886F95D82B17BA420036F07A /* MarkdownUI in Frameworks */,
				72BBDC452E39C9790015B900 /* GenerativeAIUIComponents in Frameworks */,
			);
			runOnlyForDeploymentPostprocessing = 0;
		};
/* End PBXFrameworksBuildPhase section */

/* Begin PBXGroup section */
		72DA044D2E385DED004FED7D /* Models */ = {
			isa = PBXGroup;
			children = (
				72DA044E2E385DF3004FED7D /* ChatMessage.swift */,
			);
			path = Models;
			sourceTree = "<group>";
		};
		86C1F47F2BC726150026816F /* Screens */ = {
			isa = PBXGroup;
			children = (
				86C1F47E2BC726150026816F /* FunctionCallingScreen.swift */,
			);
			path = Screens;
			sourceTree = "<group>";
		};
		86C1F4812BC726150026816F /* ViewModels */ = {
			isa = PBXGroup;
			children = (
				86C1F4802BC726150026816F /* FunctionCallingViewModel.swift */,
			);
			path = ViewModels;
			sourceTree = "<group>";
		};
		86C1F4822BC726150026816F /* FunctionCallingExample */ = {
			isa = PBXGroup;
			children = (
				86C1F4812BC726150026816F /* ViewModels */,
				86C1F47F2BC726150026816F /* Screens */,
			);
			path = FunctionCallingExample;
			sourceTree = "<group>";
		};
		8802666E2B0FC39000CF7CB6 /* ViewModels */ = {
			isa = PBXGroup;
			children = (
				8802666F2B0FC39000CF7CB6 /* PhotoReasoningViewModel.swift */,
			);
			path = ViewModels;
			sourceTree = "<group>";
		};
		880266742B0FC39000CF7CB6 /* Screens */ = {
			isa = PBXGroup;
			children = (
				880266752B0FC39000CF7CB6 /* PhotoReasoningScreen.swift */,
			);
			path = Screens;
			sourceTree = "<group>";
		};
		88209C1A2B0FBDC300F64795 /* Screens */ = {
			isa = PBXGroup;
			children = (
				88209C1B2B0FBDC300F64795 /* GenerateContentScreen.swift */,
			);
			path = Screens;
			sourceTree = "<group>";
		};
		88209C1C2B0FBDC300F64795 /* ViewModels */ = {
			isa = PBXGroup;
			children = (
				88209C1D2B0FBDC300F64795 /* GenerateContentViewModel.swift */,
			);
			path = ViewModels;
			sourceTree = "<group>";
		};
		88209C222B0FBE1700F64795 /* Frameworks */ = {
			isa = PBXGroup;
			children = (
				726634072E37011C00554974 /* Package.swift */,
			);
			name = Frameworks;
			sourceTree = "<group>";
		};
		8848C8262B0D04BC007B434F = {
			isa = PBXGroup;
			children = (
				DEFECAA82D7B4CCD00EF9621 /* ImagenScreen */,
				88B8A9352B0FCBA700424728 /* GenerativeAIUIComponents */,
				869200B22B879C4F00482873 /* GoogleService-Info.plist */,
				8848C8312B0D04BC007B434F /* FirebaseAIExample */,
				8848C8452B0D051E007B434F /* GenerativeAITextExample */,
				8848C8572B0D056C007B434F /* GenerativeAIMultimodalExample */,
				88E10F432B110D5300C08E95 /* ChatExample */,
				86C1F4822BC726150026816F /* FunctionCallingExample */,
				8848C8302B0D04BC007B434F /* Products */,
				88209C222B0FBE1700F64795 /* Frameworks */,
			);
			sourceTree = "<group>";
		};
		8848C8302B0D04BC007B434F /* Products */ = {
			isa = PBXGroup;
			children = (
				8848C82F2B0D04BC007B434F /* FirebaseAIExample.app */,
			);
			name = Products;
			sourceTree = "<group>";
		};
		8848C8312B0D04BC007B434F /* FirebaseAIExample */ = {
			isa = PBXGroup;
			children = (
				8848C8322B0D04BC007B434F /* FirebaseAIExampleApp.swift */,
				8848C8342B0D04BC007B434F /* ContentView.swift */,
				8848C8362B0D04BD007B434F /* Assets.xcassets */,
				8848C8382B0D04BD007B434F /* Preview Content */,
				A5E8E3C22C3B4F388A7A4A12 /* Views */,
			);
			path = FirebaseAIExample;
			sourceTree = "<group>";
		};
		8848C8382B0D04BD007B434F /* Preview Content */ = {
			isa = PBXGroup;
			children = (
				8848C8392B0D04BD007B434F /* Preview Assets.xcassets */,
			);
			path = "Preview Content";
			sourceTree = "<group>";
		};
		8848C8452B0D051E007B434F /* GenerativeAITextExample */ = {
			isa = PBXGroup;
			children = (
				88209C1C2B0FBDC300F64795 /* ViewModels */,
				88209C1A2B0FBDC300F64795 /* Screens */,
				8848C84A2B0D051F007B434F /* Assets.xcassets */,
				8848C84C2B0D051F007B434F /* Preview Content */,
			);
			path = GenerativeAITextExample;
			sourceTree = "<group>";
		};
		8848C84C2B0D051F007B434F /* Preview Content */ = {
			isa = PBXGroup;
			children = (
				8848C84D2B0D051F007B434F /* Preview Assets.xcassets */,
			);
			path = "Preview Content";
			sourceTree = "<group>";
		};
		8848C8572B0D056C007B434F /* GenerativeAIMultimodalExample */ = {
			isa = PBXGroup;
			children = (
				8802666E2B0FC39000CF7CB6 /* ViewModels */,
				880266742B0FC39000CF7CB6 /* Screens */,
				8848C85C2B0D056D007B434F /* Assets.xcassets */,
				8848C85E2B0D056D007B434F /* Preview Content */,
			);
			path = GenerativeAIMultimodalExample;
			sourceTree = "<group>";
		};
		8848C85E2B0D056D007B434F /* Preview Content */ = {
			isa = PBXGroup;
			children = (
				8848C85F2B0D056D007B434F /* Preview Assets.xcassets */,
			);
			path = "Preview Content";
			sourceTree = "<group>";
		};
		88E10F432B110D5300C08E95 /* ChatExample */ = {
			isa = PBXGroup;
			children = (
				72DA044D2E385DED004FED7D /* Models */,
				88E10F502B11123600C08E95 /* ViewModels */,
				88E10F512B11124100C08E95 /* Views */,
				88E10F532B1112B900C08E95 /* Screens */,
				88E10F482B110D5400C08E95 /* Assets.xcassets */,
				88E10F4A2B110D5400C08E95 /* Preview Content */,
			);
			path = ChatExample;
			sourceTree = "<group>";
		};
		88E10F4A2B110D5400C08E95 /* Preview Content */ = {
			isa = PBXGroup;
			children = (
				88E10F4B2B110D5400C08E95 /* Preview Assets.xcassets */,
			);
			path = "Preview Content";
			sourceTree = "<group>";
		};
		88E10F502B11123600C08E95 /* ViewModels */ = {
			isa = PBXGroup;
			children = (
				88E10F562B1112F600C08E95 /* ConversationViewModel.swift */,
			);
			path = ViewModels;
			sourceTree = "<group>";
		};
		88E10F512B11124100C08E95 /* Views */ = {
			isa = PBXGroup;
			children = (
				AEE793DE2E256D3900708F02 /* Grounding */,
				88263BEE2B239BFE008AB09B /* ErrorView.swift */,
				88E10F5A2B11133E00C08E95 /* MessageView.swift */,
				88E10F5C2B11135000C08E95 /* BouncingDots.swift */,
				889873842B208563005B4896 /* ErrorDetailsView.swift */,
			);
			path = Views;
			sourceTree = "<group>";
		};
		88E10F532B1112B900C08E95 /* Screens */ = {
			isa = PBXGroup;
			children = (
				88E10F542B1112CA00C08E95 /* ConversationScreen.swift */,
			);
			path = Screens;
			sourceTree = "<group>";
		};
		A5E8E3C22C3B4F388A7A4A12 /* Views */ = {
			isa = PBXGroup;
			children = (
				A5E8E3C52C3B4F388A7A4A15 /* FilterChipView.swift */,
				A5E8E3C62C3B4F388A7A4A16 /* SampleCardView.swift */,
			);
			path = Views;
			sourceTree = "<group>";
		};
		AEE793DE2E256D3900708F02 /* Grounding */ = {
			isa = PBXGroup;
			children = (
				AEE793DC2E256D3900708F02 /* GoogleSearchSuggestionView.swift */,
				AEE793DD2E256D3900708F02 /* GroundedResponseView.swift */,
			);
			path = Grounding;
			sourceTree = "<group>";
		};
		DEFECAA82D7B4CCD00EF9621 /* ImagenScreen */ = {
			isa = PBXGroup;
			children = (
				DEFECAA62D7B4CCD00EF9621 /* ImagenScreen.swift */,
				DEFECAA72D7B4CCD00EF9621 /* ImagenViewModel.swift */,
			);
			path = ImagenScreen;
			sourceTree = "<group>";
		};
/* End PBXGroup section */

/* Begin PBXNativeTarget section */
		8848C82E2B0D04BC007B434F /* FirebaseAIExample */ = {
			isa = PBXNativeTarget;
			buildConfigurationList = 8848C83D2B0D04BD007B434F /* Build configuration list for PBXNativeTarget "FirebaseAIExample" */;
			buildPhases = (
				8848C82B2B0D04BC007B434F /* Sources */,
				8848C82C2B0D04BC007B434F /* Frameworks */,
				8848C82D2B0D04BC007B434F /* Resources */,
			);
			buildRules = (
			);
			dependencies = (
			);
			name = FirebaseAIExample;
			packageProductDependencies = (
				886F95D72B17BA420036F07A /* MarkdownUI */,
				DE26D95E2DBB3E9F007E6668 /* FirebaseAI */,
				72BBDC442E39C9790015B900 /* GenerativeAIUIComponents */,
			);
			productName = GenerativeAIExample;
			productReference = 8848C82F2B0D04BC007B434F /* FirebaseAIExample.app */;
			productType = "com.apple.product-type.application";
		};
/* End PBXNativeTarget section */

/* Begin PBXProject section */
		8848C8272B0D04BC007B434F /* Project object */ = {
			isa = PBXProject;
			attributes = {
				BuildIndependentTargetsInParallel = 1;
				LastSwiftUpdateCheck = 1510;
				LastUpgradeCheck = 1510;
				TargetAttributes = {
					8848C82E2B0D04BC007B434F = {
						CreatedOnToolsVersion = 15.1;
					};
				};
			};
			buildConfigurationList = 8848C82A2B0D04BC007B434F /* Build configuration list for PBXProject "FirebaseAIExample" */;
			compatibilityVersion = "Xcode 14.0";
			developmentRegion = en;
			hasScannedForEncodings = 0;
			knownRegions = (
				en,
				Base,
			);
			mainGroup = 8848C8262B0D04BC007B434F;
			packageReferences = (
				88209C212B0FBDF700F64795 /* XCRemoteSwiftPackageReference "swift-markdown-ui" */,
				DEA09AC32B1FCE22001962D9 /* XCRemoteSwiftPackageReference "NetworkImage" */,
				DEFECAAB2D7BB49700EF9621 /* XCRemoteSwiftPackageReference "firebase-ios-sdk" */,
				72BBDC432E39C9790015B900 /* XCLocalSwiftPackageReference "GenerativeAIUIComponents" */,
			);
			productRefGroup = 8848C8302B0D04BC007B434F /* Products */;
			projectDirPath = "";
			projectRoot = "";
			targets = (
				8848C82E2B0D04BC007B434F /* FirebaseAIExample */,
			);
		};
/* End PBXProject section */

/* Begin PBXResourcesBuildPhase section */
		8848C82D2B0D04BC007B434F /* Resources */ = {
			isa = PBXResourcesBuildPhase;
			buildActionMask = 2147483647;
			files = (
				8848C83A2B0D04BD007B434F /* Preview Assets.xcassets in Resources */,
				8848C8372B0D04BD007B434F /* Assets.xcassets in Resources */,
				869200B32B879C4F00482873 /* GoogleService-Info.plist in Resources */,
			);
			runOnlyForDeploymentPostprocessing = 0;
		};
/* End PBXResourcesBuildPhase section */

/* Begin PBXSourcesBuildPhase section */
		8848C82B2B0D04BC007B434F /* Sources */ = {
			isa = PBXSourcesBuildPhase;
			buildActionMask = 2147483647;
			files = (
				86C1F4832BC726150026816F /* FunctionCallingScreen.swift in Sources */,
				886F95DF2B17D5010036F07A /* BouncingDots.swift in Sources */,
				86C1F4842BC726150026816F /* FunctionCallingViewModel.swift in Sources */,
				88263BF12B239C11008AB09B /* ErrorDetailsView.swift in Sources */,
				8848C8352B0D04BC007B434F /* ContentView.swift in Sources */,
				886F95D52B17BA010036F07A /* GenerateContentScreen.swift in Sources */,
				8848C8332B0D04BC007B434F /* FirebaseAIExampleApp.swift in Sources */,
				886F95E02B17D5010036F07A /* ConversationViewModel.swift in Sources */,
				886F95DD2B17D5010036F07A /* MessageView.swift in Sources */,
				886F95DC2B17BAEF0036F07A /* PhotoReasoningScreen.swift in Sources */,
				DEFECAA92D7B4CCD00EF9621 /* ImagenViewModel.swift in Sources */,
				DEFECAAA2D7B4CCD00EF9621 /* ImagenScreen.swift in Sources */,
				886F95DB2B17BAEF0036F07A /* PhotoReasoningViewModel.swift in Sources */,
				886F95E12B17D5010036F07A /* ConversationScreen.swift in Sources */,
				88263BF02B239C09008AB09B /* ErrorView.swift in Sources */,
				72DA044F2E385DF3004FED7D /* ChatMessage.swift in Sources */,
				886F95D62B17BA010036F07A /* GenerateContentViewModel.swift in Sources */,
<<<<<<< HEAD
				A5E8E3C92C3B4F388A7A4A19 /* FilterChipView.swift in Sources */,
				A5E8E3CA2C3B4F388A7A4A1A /* SampleCardView.swift in Sources */,
=======
				AEE793DF2E256D3900708F02 /* GoogleSearchSuggestionView.swift in Sources */,
				AEE793E02E256D3900708F02 /* GroundedResponseView.swift in Sources */,
>>>>>>> c3bc1734
			);
			runOnlyForDeploymentPostprocessing = 0;
		};
/* End PBXSourcesBuildPhase section */

/* Begin XCBuildConfiguration section */
		8848C83B2B0D04BD007B434F /* Debug */ = {
			isa = XCBuildConfiguration;
			buildSettings = {
				ALWAYS_SEARCH_USER_PATHS = NO;
				ASSETCATALOG_COMPILER_GENERATE_SWIFT_ASSET_SYMBOL_EXTENSIONS = YES;
				CLANG_ANALYZER_NONNULL = YES;
				CLANG_ANALYZER_NUMBER_OBJECT_CONVERSION = YES_AGGRESSIVE;
				CLANG_CXX_LANGUAGE_STANDARD = "gnu++20";
				CLANG_ENABLE_MODULES = YES;
				CLANG_ENABLE_OBJC_ARC = YES;
				CLANG_ENABLE_OBJC_WEAK = YES;
				CLANG_WARN_BLOCK_CAPTURE_AUTORELEASING = YES;
				CLANG_WARN_BOOL_CONVERSION = YES;
				CLANG_WARN_COMMA = YES;
				CLANG_WARN_CONSTANT_CONVERSION = YES;
				CLANG_WARN_DEPRECATED_OBJC_IMPLEMENTATIONS = YES;
				CLANG_WARN_DIRECT_OBJC_ISA_USAGE = YES_ERROR;
				CLANG_WARN_DOCUMENTATION_COMMENTS = YES;
				CLANG_WARN_EMPTY_BODY = YES;
				CLANG_WARN_ENUM_CONVERSION = YES;
				CLANG_WARN_INFINITE_RECURSION = YES;
				CLANG_WARN_INT_CONVERSION = YES;
				CLANG_WARN_NON_LITERAL_NULL_CONVERSION = YES;
				CLANG_WARN_OBJC_IMPLICIT_RETAIN_SELF = YES;
				CLANG_WARN_OBJC_LITERAL_CONVERSION = YES;
				CLANG_WARN_OBJC_ROOT_CLASS = YES_ERROR;
				CLANG_WARN_QUOTED_INCLUDE_IN_FRAMEWORK_HEADER = YES;
				CLANG_WARN_RANGE_LOOP_ANALYSIS = YES;
				CLANG_WARN_STRICT_PROTOTYPES = YES;
				CLANG_WARN_SUSPICIOUS_MOVE = YES;
				CLANG_WARN_UNGUARDED_AVAILABILITY = YES_AGGRESSIVE;
				CLANG_WARN_UNREACHABLE_CODE = YES;
				CLANG_WARN__DUPLICATE_METHOD_MATCH = YES;
				COPY_PHASE_STRIP = NO;
				DEBUG_INFORMATION_FORMAT = dwarf;
				ENABLE_STRICT_OBJC_MSGSEND = YES;
				ENABLE_TESTABILITY = YES;
				ENABLE_USER_SCRIPT_SANDBOXING = YES;
				GCC_C_LANGUAGE_STANDARD = gnu17;
				GCC_DYNAMIC_NO_PIC = NO;
				GCC_NO_COMMON_BLOCKS = YES;
				GCC_OPTIMIZATION_LEVEL = 0;
				GCC_PREPROCESSOR_DEFINITIONS = (
					"DEBUG=1",
					"$(inherited)",
				);
				GCC_WARN_64_TO_32_BIT_CONVERSION = YES;
				GCC_WARN_ABOUT_RETURN_TYPE = YES_ERROR;
				GCC_WARN_UNDECLARED_SELECTOR = YES;
				GCC_WARN_UNINITIALIZED_AUTOS = YES_AGGRESSIVE;
				GCC_WARN_UNUSED_FUNCTION = YES;
				GCC_WARN_UNUSED_VARIABLE = YES;
				IPHONEOS_DEPLOYMENT_TARGET = 16.0;
				LOCALIZATION_PREFERS_STRING_CATALOGS = YES;
				MTL_ENABLE_DEBUG_INFO = INCLUDE_SOURCE;
				MTL_FAST_MATH = YES;
				ONLY_ACTIVE_ARCH = YES;
				SDKROOT = iphoneos;
				SWIFT_ACTIVE_COMPILATION_CONDITIONS = "DEBUG $(inherited)";
				SWIFT_OPTIMIZATION_LEVEL = "-Onone";
			};
			name = Debug;
		};
		8848C83C2B0D04BD007B434F /* Release */ = {
			isa = XCBuildConfiguration;
			buildSettings = {
				ALWAYS_SEARCH_USER_PATHS = NO;
				ASSETCATALOG_COMPILER_GENERATE_SWIFT_ASSET_SYMBOL_EXTENSIONS = YES;
				CLANG_ANALYZER_NONNULL = YES;
				CLANG_ANALYZER_NUMBER_OBJECT_CONVERSION = YES_AGGRESSIVE;
				CLANG_CXX_LANGUAGE_STANDARD = "gnu++20";
				CLANG_ENABLE_MODULES = YES;
				CLANG_ENABLE_OBJC_ARC = YES;
				CLANG_ENABLE_OBJC_WEAK = YES;
				CLANG_WARN_BLOCK_CAPTURE_AUTORELEASING = YES;
				CLANG_WARN_BOOL_CONVERSION = YES;
				CLANG_WARN_COMMA = YES;
				CLANG_WARN_CONSTANT_CONVERSION = YES;
				CLANG_WARN_DEPRECATED_OBJC_IMPLEMENTATIONS = YES;
				CLANG_WARN_DIRECT_OBJC_ISA_USAGE = YES_ERROR;
				CLANG_WARN_DOCUMENTATION_COMMENTS = YES;
				CLANG_WARN_EMPTY_BODY = YES;
				CLANG_WARN_ENUM_CONVERSION = YES;
				CLANG_WARN_INFINITE_RECURSION = YES;
				CLANG_WARN_INT_CONVERSION = YES;
				CLANG_WARN_NON_LITERAL_NULL_CONVERSION = YES;
				CLANG_WARN_OBJC_IMPLICIT_RETAIN_SELF = YES;
				CLANG_WARN_OBJC_LITERAL_CONVERSION = YES;
				CLANG_WARN_OBJC_ROOT_CLASS = YES_ERROR;
				CLANG_WARN_QUOTED_INCLUDE_IN_FRAMEWORK_HEADER = YES;
				CLANG_WARN_RANGE_LOOP_ANALYSIS = YES;
				CLANG_WARN_STRICT_PROTOTYPES = YES;
				CLANG_WARN_SUSPICIOUS_MOVE = YES;
				CLANG_WARN_UNGUARDED_AVAILABILITY = YES_AGGRESSIVE;
				CLANG_WARN_UNREACHABLE_CODE = YES;
				CLANG_WARN__DUPLICATE_METHOD_MATCH = YES;
				COPY_PHASE_STRIP = NO;
				DEBUG_INFORMATION_FORMAT = "dwarf-with-dsym";
				ENABLE_NS_ASSERTIONS = NO;
				ENABLE_STRICT_OBJC_MSGSEND = YES;
				ENABLE_USER_SCRIPT_SANDBOXING = YES;
				GCC_C_LANGUAGE_STANDARD = gnu17;
				GCC_NO_COMMON_BLOCKS = YES;
				GCC_WARN_64_TO_32_BIT_CONVERSION = YES;
				GCC_WARN_ABOUT_RETURN_TYPE = YES_ERROR;
				GCC_WARN_UNDECLARED_SELECTOR = YES;
				GCC_WARN_UNINITIALIZED_AUTOS = YES_AGGRESSIVE;
				GCC_WARN_UNUSED_FUNCTION = YES;
				GCC_WARN_UNUSED_VARIABLE = YES;
				IPHONEOS_DEPLOYMENT_TARGET = 16.0;
				LOCALIZATION_PREFERS_STRING_CATALOGS = YES;
				MTL_ENABLE_DEBUG_INFO = NO;
				MTL_FAST_MATH = YES;
				SDKROOT = iphoneos;
				SWIFT_COMPILATION_MODE = wholemodule;
				VALIDATE_PRODUCT = YES;
			};
			name = Release;
		};
		8848C83E2B0D04BD007B434F /* Debug */ = {
			isa = XCBuildConfiguration;
			buildSettings = {
				ASSETCATALOG_COMPILER_APPICON_NAME = AppIcon;
				ASSETCATALOG_COMPILER_GLOBAL_ACCENT_COLOR_NAME = AccentColor;
				CODE_SIGN_STYLE = Automatic;
				CURRENT_PROJECT_VERSION = 1;
				DEVELOPMENT_ASSET_PATHS = "\"FirebaseAIExample/Preview Content\"";
				DEVELOPMENT_TEAM = B69X7ABUDN;
				ENABLE_PREVIEWS = YES;
				ENABLE_USER_SCRIPT_SANDBOXING = NO;
				GENERATE_INFOPLIST_FILE = YES;
				INFOPLIST_KEY_UIApplicationSceneManifest_Generation = YES;
				INFOPLIST_KEY_UIApplicationSupportsIndirectInputEvents = YES;
				INFOPLIST_KEY_UILaunchScreen_Generation = YES;
				INFOPLIST_KEY_UISupportedInterfaceOrientations_iPad = "UIInterfaceOrientationPortrait UIInterfaceOrientationPortraitUpsideDown UIInterfaceOrientationLandscapeLeft UIInterfaceOrientationLandscapeRight";
				INFOPLIST_KEY_UISupportedInterfaceOrientations_iPhone = "UIInterfaceOrientationPortrait UIInterfaceOrientationLandscapeLeft UIInterfaceOrientationLandscapeRight";
				LD_RUNPATH_SEARCH_PATHS = (
					"$(inherited)",
					"@executable_path/Frameworks",
				);
				MARKETING_VERSION = 1.0;
				PRODUCT_BUNDLE_IDENTIFIER = "com.google.firebase.quickstart.FirebaseAIExample.test-123";
				PRODUCT_NAME = "$(TARGET_NAME)";
				SWIFT_EMIT_LOC_STRINGS = YES;
				SWIFT_VERSION = 5.0;
				TARGETED_DEVICE_FAMILY = "1,2";
			};
			name = Debug;
		};
		8848C83F2B0D04BD007B434F /* Release */ = {
			isa = XCBuildConfiguration;
			buildSettings = {
				ASSETCATALOG_COMPILER_APPICON_NAME = AppIcon;
				ASSETCATALOG_COMPILER_GLOBAL_ACCENT_COLOR_NAME = AccentColor;
				CODE_SIGN_STYLE = Automatic;
				CURRENT_PROJECT_VERSION = 1;
				DEVELOPMENT_ASSET_PATHS = "\"FirebaseAIExample/Preview Content\"";
				DEVELOPMENT_TEAM = B69X7ABUDN;
				ENABLE_PREVIEWS = YES;
				ENABLE_USER_SCRIPT_SANDBOXING = NO;
				GENERATE_INFOPLIST_FILE = YES;
				INFOPLIST_KEY_UIApplicationSceneManifest_Generation = YES;
				INFOPLIST_KEY_UIApplicationSupportsIndirectInputEvents = YES;
				INFOPLIST_KEY_UILaunchScreen_Generation = YES;
				INFOPLIST_KEY_UISupportedInterfaceOrientations_iPad = "UIInterfaceOrientationPortrait UIInterfaceOrientationPortraitUpsideDown UIInterfaceOrientationLandscapeLeft UIInterfaceOrientationLandscapeRight";
				INFOPLIST_KEY_UISupportedInterfaceOrientations_iPhone = "UIInterfaceOrientationPortrait UIInterfaceOrientationLandscapeLeft UIInterfaceOrientationLandscapeRight";
				LD_RUNPATH_SEARCH_PATHS = (
					"$(inherited)",
					"@executable_path/Frameworks",
				);
				MARKETING_VERSION = 1.0;
				PRODUCT_BUNDLE_IDENTIFIER = "com.google.firebase.quickstart.FirebaseAIExample.test-123";
				PRODUCT_NAME = "$(TARGET_NAME)";
				SWIFT_EMIT_LOC_STRINGS = YES;
				SWIFT_VERSION = 5.0;
				TARGETED_DEVICE_FAMILY = "1,2";
			};
			name = Release;
		};
/* End XCBuildConfiguration section */

/* Begin XCConfigurationList section */
		8848C82A2B0D04BC007B434F /* Build configuration list for PBXProject "FirebaseAIExample" */ = {
			isa = XCConfigurationList;
			buildConfigurations = (
				8848C83B2B0D04BD007B434F /* Debug */,
				8848C83C2B0D04BD007B434F /* Release */,
			);
			defaultConfigurationIsVisible = 0;
			defaultConfigurationName = Release;
		};
		8848C83D2B0D04BD007B434F /* Build configuration list for PBXNativeTarget "FirebaseAIExample" */ = {
			isa = XCConfigurationList;
			buildConfigurations = (
				8848C83E2B0D04BD007B434F /* Debug */,
				8848C83F2B0D04BD007B434F /* Release */,
			);
			defaultConfigurationIsVisible = 0;
			defaultConfigurationName = Release;
		};
/* End XCConfigurationList section */

/* Begin XCLocalSwiftPackageReference section */
		72BBDC432E39C9790015B900 /* XCLocalSwiftPackageReference "GenerativeAIUIComponents" */ = {
			isa = XCLocalSwiftPackageReference;
			relativePath = GenerativeAIUIComponents;
		};
/* End XCLocalSwiftPackageReference section */

/* Begin XCRemoteSwiftPackageReference section */
		88209C212B0FBDF700F64795 /* XCRemoteSwiftPackageReference "swift-markdown-ui" */ = {
			isa = XCRemoteSwiftPackageReference;
			repositoryURL = "https://github.com/gonzalezreal/swift-markdown-ui";
			requirement = {
				kind = revision;
				revision = 55441810c0f678c78ed7e2ebd46dde89228e02fc;
			};
		};
		DEA09AC32B1FCE22001962D9 /* XCRemoteSwiftPackageReference "NetworkImage" */ = {
			isa = XCRemoteSwiftPackageReference;
			repositoryURL = "https://github.com/gonzalezreal/NetworkImage";
			requirement = {
				kind = revision;
				revision = 7aff8d1b31148d32c5933d75557d42f6323ee3d1;
			};
		};
		DEFECAAB2D7BB49700EF9621 /* XCRemoteSwiftPackageReference "firebase-ios-sdk" */ = {
			isa = XCRemoteSwiftPackageReference;
			repositoryURL = "https://github.com/firebase/firebase-ios-sdk.git";
			requirement = {
				kind = upToNextMajorVersion;
				minimumVersion = 12.0.0;
			};
		};
/* End XCRemoteSwiftPackageReference section */

/* Begin XCSwiftPackageProductDependency section */
		72BBDC442E39C9790015B900 /* GenerativeAIUIComponents */ = {
			isa = XCSwiftPackageProductDependency;
			productName = GenerativeAIUIComponents;
		};
		886F95D72B17BA420036F07A /* MarkdownUI */ = {
			isa = XCSwiftPackageProductDependency;
			package = 88209C212B0FBDF700F64795 /* XCRemoteSwiftPackageReference "swift-markdown-ui" */;
			productName = MarkdownUI;
		};
		DE26D95E2DBB3E9F007E6668 /* FirebaseAI */ = {
			isa = XCSwiftPackageProductDependency;
			package = DEFECAAB2D7BB49700EF9621 /* XCRemoteSwiftPackageReference "firebase-ios-sdk" */;
			productName = FirebaseAI;
		};
/* End XCSwiftPackageProductDependency section */
	};
	rootObject = 8848C8272B0D04BC007B434F /* Project object */;
}<|MERGE_RESOLUTION|>--- conflicted
+++ resolved
@@ -27,14 +27,10 @@
 		886F95DF2B17D5010036F07A /* BouncingDots.swift in Sources */ = {isa = PBXBuildFile; fileRef = 88E10F5C2B11135000C08E95 /* BouncingDots.swift */; };
 		886F95E02B17D5010036F07A /* ConversationViewModel.swift in Sources */ = {isa = PBXBuildFile; fileRef = 88E10F562B1112F600C08E95 /* ConversationViewModel.swift */; };
 		886F95E12B17D5010036F07A /* ConversationScreen.swift in Sources */ = {isa = PBXBuildFile; fileRef = 88E10F542B1112CA00C08E95 /* ConversationScreen.swift */; };
-<<<<<<< HEAD
 		A5E8E3C92C3B4F388A7A4A19 /* FilterChipView.swift in Sources */ = {isa = PBXBuildFile; fileRef = A5E8E3C52C3B4F388A7A4A15 /* FilterChipView.swift */; };
 		A5E8E3CA2C3B4F388A7A4A1A /* SampleCardView.swift in Sources */ = {isa = PBXBuildFile; fileRef = A5E8E3C62C3B4F388A7A4A16 /* SampleCardView.swift */; };
-=======
-		886F95E32B17D6630036F07A /* GenerativeAIUIComponents in Frameworks */ = {isa = PBXBuildFile; productRef = 886F95E22B17D6630036F07A /* GenerativeAIUIComponents */; };
 		AEE793DF2E256D3900708F02 /* GoogleSearchSuggestionView.swift in Sources */ = {isa = PBXBuildFile; fileRef = AEE793DC2E256D3900708F02 /* GoogleSearchSuggestionView.swift */; };
 		AEE793E02E256D3900708F02 /* GroundedResponseView.swift in Sources */ = {isa = PBXBuildFile; fileRef = AEE793DD2E256D3900708F02 /* GroundedResponseView.swift */; };
->>>>>>> c3bc1734
 		DE26D95F2DBB3E9F007E6668 /* FirebaseAI in Frameworks */ = {isa = PBXBuildFile; productRef = DE26D95E2DBB3E9F007E6668 /* FirebaseAI */; };
 		DEFECAA92D7B4CCD00EF9621 /* ImagenViewModel.swift in Sources */ = {isa = PBXBuildFile; fileRef = DEFECAA72D7B4CCD00EF9621 /* ImagenViewModel.swift */; };
 		DEFECAAA2D7B4CCD00EF9621 /* ImagenScreen.swift in Sources */ = {isa = PBXBuildFile; fileRef = DEFECAA62D7B4CCD00EF9621 /* ImagenScreen.swift */; };
@@ -68,13 +64,10 @@
 		88E10F562B1112F600C08E95 /* ConversationViewModel.swift */ = {isa = PBXFileReference; lastKnownFileType = sourcecode.swift; path = ConversationViewModel.swift; sourceTree = "<group>"; };
 		88E10F5A2B11133E00C08E95 /* MessageView.swift */ = {isa = PBXFileReference; lastKnownFileType = sourcecode.swift; path = MessageView.swift; sourceTree = "<group>"; };
 		88E10F5C2B11135000C08E95 /* BouncingDots.swift */ = {isa = PBXFileReference; lastKnownFileType = sourcecode.swift; path = BouncingDots.swift; sourceTree = "<group>"; };
-<<<<<<< HEAD
 		A5E8E3C52C3B4F388A7A4A15 /* FilterChipView.swift */ = {isa = PBXFileReference; lastKnownFileType = sourcecode.swift; path = FilterChipView.swift; sourceTree = "<group>"; };
 		A5E8E3C62C3B4F388A7A4A16 /* SampleCardView.swift */ = {isa = PBXFileReference; lastKnownFileType = sourcecode.swift; path = SampleCardView.swift; sourceTree = "<group>"; };
-=======
 		AEE793DC2E256D3900708F02 /* GoogleSearchSuggestionView.swift */ = {isa = PBXFileReference; lastKnownFileType = sourcecode.swift; path = GoogleSearchSuggestionView.swift; sourceTree = "<group>"; };
 		AEE793DD2E256D3900708F02 /* GroundedResponseView.swift */ = {isa = PBXFileReference; lastKnownFileType = sourcecode.swift; path = GroundedResponseView.swift; sourceTree = "<group>"; };
->>>>>>> c3bc1734
 		DEFECAA62D7B4CCD00EF9621 /* ImagenScreen.swift */ = {isa = PBXFileReference; lastKnownFileType = sourcecode.swift; path = ImagenScreen.swift; sourceTree = "<group>"; };
 		DEFECAA72D7B4CCD00EF9621 /* ImagenViewModel.swift */ = {isa = PBXFileReference; lastKnownFileType = sourcecode.swift; path = ImagenViewModel.swift; sourceTree = "<group>"; };
 /* End PBXFileReference section */
@@ -304,8 +297,6 @@
 				A5E8E3C62C3B4F388A7A4A16 /* SampleCardView.swift */,
 			);
 			path = Views;
-			sourceTree = "<group>";
-		};
 		AEE793DE2E256D3900708F02 /* Grounding */ = {
 			isa = PBXGroup;
 			children = (
@@ -423,13 +414,10 @@
 				88263BF02B239C09008AB09B /* ErrorView.swift in Sources */,
 				72DA044F2E385DF3004FED7D /* ChatMessage.swift in Sources */,
 				886F95D62B17BA010036F07A /* GenerateContentViewModel.swift in Sources */,
-<<<<<<< HEAD
 				A5E8E3C92C3B4F388A7A4A19 /* FilterChipView.swift in Sources */,
 				A5E8E3CA2C3B4F388A7A4A1A /* SampleCardView.swift in Sources */,
-=======
 				AEE793DF2E256D3900708F02 /* GoogleSearchSuggestionView.swift in Sources */,
 				AEE793E02E256D3900708F02 /* GroundedResponseView.swift in Sources */,
->>>>>>> c3bc1734
 			);
 			runOnlyForDeploymentPostprocessing = 0;
 		};

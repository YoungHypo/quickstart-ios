//
// Copyright (c) 2019 Google Inc.
//
//  Licensed under the Apache License, Version 2.0 (the "License");
//  you may not use this file except in compliance with the License.
//  You may obtain a copy of the License at
//
//  http://www.apache.org/licenses/LICENSE-2.0
//
//  Unless required by applicable law or agreed to in writing, software
//  distributed under the License is distributed on an "AS IS" BASIS,
//  WITHOUT WARRANTIES OR CONDITIONS OF ANY KIND, either express or implied.
//  See the License for the specific language governing permissions and
//  limitations under the License.
//

#import "ViewController.h"
@import Firebase;
<<<<<<< HEAD
=======
@import FirebaseMLCommon;
>>>>>>> 611dfcfc

NS_ASSUME_NONNULL_BEGIN

@interface ViewController ()

@property(weak, nonatomic) IBOutlet UITextView *inputTextView;
@property(weak, nonatomic) IBOutlet UITextView *outputTextView;
@property(weak, nonatomic) IBOutlet UITextView *statusTextView;
@property(weak, nonatomic) IBOutlet UIPickerView *inputPicker;
@property(weak, nonatomic) IBOutlet UIPickerView *outputPicker;
@property(weak, nonatomic) IBOutlet UIButton *sourceDownloadDeleteButton;
@property(weak, nonatomic) IBOutlet UIButton *targetDownloadDeleteButton;

@property(nonatomic, strong) FIRTranslator *translator;
@property(nonatomic, strong) NSArray<NSNumber *> *allLanguages;

@end

@implementation ViewController

- (void)viewDidLoad {
  [super viewDidLoad];
  self.allLanguages = FIRTranslateAllLanguages().allObjects;
  self.inputPicker.dataSource = self;
  self.outputPicker.dataSource = self;
  [self.inputPicker selectRow:[self.allLanguages indexOfObject:@(FIRTranslateLanguageEN)]
                  inComponent:0
                     animated:NO];
  [self.outputPicker selectRow:[self.allLanguages indexOfObject:@(FIRTranslateLanguageES)]
                   inComponent:0
                      animated:NO];
  self.inputPicker.delegate = self;
  self.outputPicker.delegate = self;
  self.inputTextView.delegate = self;
  self.inputTextView.returnKeyType = UIReturnKeyDone;

  [self pickerView:self.inputPicker didSelectRow:0 inComponent:0];
  [self updateDownloadDeleteButtonLabels];

  [NSNotificationCenter.defaultCenter
      addObserver:self
         selector:@selector(modelDownloadDidCompleteWithNotification:)
             name:FIRModelDownloadDidSucceedNotification
           object:nil];
  [NSNotificationCenter.defaultCenter
      addObserver:self
         selector:@selector(modelDownloadDidCompleteWithNotification:)
             name:FIRModelDownloadDidFailNotification
           object:nil];
}

- (NSInteger)numberOfComponentsInPickerView:(UIPickerView *)pickerView {
  return 1;
}

- (nullable NSString *)pickerView:(UIPickerView *)pickerView titleForRow:(NSInteger)row forComponent:(NSInteger)component {
  return FIRTranslateLanguageCodeForLanguage(self.allLanguages[row].integerValue);
}

- (NSInteger)pickerView:(UIPickerView *)pickerView numberOfRowsInComponent:(NSInteger)component {
  return self.allLanguages.count;
}

- (void)textViewDidChange:(UITextView *)textView {
  [self translate];
}

- (BOOL)textView:(UITextView *)textView
    shouldChangeTextInRange:(NSRange)range
            replacementText:(NSString *)text {
  // Hide the keyboard when "Done" is pressed.
  // See: https://stackoverflow.com/questions/26600359/dismiss-keyboard-with-a-uitextview
  if ([text isEqualToString:@"\n"]) {
    [textView resignFirstResponder];
    return NO;
  }
  return YES;
}

- (IBAction)didTapSwap {
  NSInteger inputSelectedRow = [self.inputPicker selectedRowInComponent:0];
  [self.inputPicker selectRow:[self.outputPicker selectedRowInComponent:0] inComponent:0 animated:NO];
  [self.outputPicker selectRow:inputSelectedRow inComponent:0 animated:NO];
  self.inputTextView.text = self.outputTextView.text;
  [self pickerView:self.inputPicker didSelectRow:0 inComponent:0];
}

- (void)pickerView:(UIPickerView *)pickerView didSelectRow:(NSInteger)row inComponent:(NSInteger)component {
  FIRTranslatorOptions *options =
  [[FIRTranslatorOptions alloc] initWithSourceLanguage:self.allLanguages[[self.inputPicker selectedRowInComponent:0]].integerValue
                                        targetLanguage:self.allLanguages[[self.outputPicker selectedRowInComponent:0]].integerValue];
  self.translator = [[FIRNaturalLanguage naturalLanguage] translatorWithOptions:options];
  [self translate];
}

- (void)translate {
  FIRTranslator *translatorForDownload = self.translator;
  [self.translator downloadModelIfNeededWithCompletion:^(NSError *_Nullable error) {
    if (error != nil) {
      self.outputTextView.text =
          [NSString stringWithFormat:@"Failed to ensure model downloaded with error %@",
                                     error.localizedDescription];
      return;
    }
    [self updateDownloadDeleteButtonLabels];
    NSString *text = self.inputTextView.text;
    if (text == nil) {
      text = @"";
    }
    self.outputTextView.text = @"";
    if (translatorForDownload != self.translator) {
      return;
    }
    [self.translator translateText:text
                        completion:^(NSString *_Nullable result, NSError *_Nullable error) {
                          if (error != nil) {
                            self.outputTextView.text = [NSString
                                stringWithFormat:@"Failed to ensure model downloaded with error %@",
                                                 error.localizedDescription];
                            return;
                          }
                          if (translatorForDownload != self.translator) {
                            return;
                          }
                          self.outputTextView.text = result;
                        }];
  }];
}

- (void)handleDownloadDeleteWithPicker:(UIPickerView *)picker button:(UIButton *)button {
  FIRTranslateLanguage language =
      (FIRTranslateLanguage)self.allLanguages[[picker selectedRowInComponent:0]].intValue;
  NSString *languageCode = FIRTranslateLanguageCodeForLanguage(language);

  [button setTitle:@"Working..." forState:UIControlStateNormal];
  FIRTranslateRemoteModel *model = [self modelForLanguage:language];
  FIRModelManager *modelManager = [FIRModelManager modelManager];

  if ([modelManager isModelDownloaded:model]) {
    self.statusTextView.text = [NSString stringWithFormat:@"Deleting %@", languageCode];
    [modelManager deleteDownloadedModel:model
                             completion:^(NSError *_Nullable error) {
                               [self updateDownloadDeleteButtonLabels];
                               self.statusTextView.text =
                                   [NSString stringWithFormat:@"Deleted %@", languageCode];
                             }];
  } else {
    self.statusTextView.text = [NSString stringWithFormat:@"Downloading %@", languageCode];
    FIRModelDownloadConditions *conditions =
        [[FIRModelDownloadConditions alloc] initWithAllowsCellularAccess:YES
                                             allowsBackgroundDownloading:YES];
    [modelManager downloadModel:model conditions:conditions];
  }
}

- (void)updateDownloadDeleteButtonLabels {
  FIRTranslateLanguage inputLanguage =
      (FIRTranslateLanguage)self.allLanguages[[self.inputPicker selectedRowInComponent:0]].intValue;
  FIRTranslateLanguage outputLanguage =
      (FIRTranslateLanguage)self.allLanguages[[self.outputPicker selectedRowInComponent:0]]
          .intValue;

  if ([self isLanguageDownloaded:inputLanguage]) {
    [self.sourceDownloadDeleteButton setTitle:@"Delete Model" forState:UIControlStateNormal];
  } else {
    [self.sourceDownloadDeleteButton setTitle:@"Download Model" forState:UIControlStateNormal];
  }
  if ([self isLanguageDownloaded:outputLanguage]) {
    [self.targetDownloadDeleteButton setTitle:@"Delete Model" forState:UIControlStateNormal];
  } else {
    [self.targetDownloadDeleteButton setTitle:@"Download Model" forState:UIControlStateNormal];
  }
}

- (BOOL)isLanguageDownloaded:(FIRTranslateLanguage)language {
  FIRTranslateRemoteModel *model = [self modelForLanguage:language];
  FIRModelManager *modelManager = [FIRModelManager modelManager];
  return [modelManager isModelDownloaded:model];
}

- (IBAction)listDownloadedModels {
  FIRModelManager *modelManager = [FIRModelManager modelManager];
  NSMutableString *listOfLanguages = [NSMutableString string];
  for (FIRTranslateRemoteModel *model in modelManager.downloadedTranslateModels) {
    if (listOfLanguages.length > 0) {
      [listOfLanguages appendString:@", "];
    }
    [listOfLanguages appendString:FIRTranslateLanguageCodeForLanguage(model.language)];
  }
  self.statusTextView.text = [NSString stringWithFormat:@"Downloaded models: %@", listOfLanguages];
}

- (IBAction)didTapDownloadDeleteSourceLanguage {
  [self handleDownloadDeleteWithPicker:self.inputPicker button:self.sourceDownloadDeleteButton];
}

- (IBAction)didTapDownloadDeleteTargetLanguage {
  [self handleDownloadDeleteWithPicker:self.outputPicker button:self.targetDownloadDeleteButton];
}

- (FIRTranslateRemoteModel *)modelForLanguage:(FIRTranslateLanguage)language {
  return [FIRTranslateRemoteModel translateRemoteModelWithLanguage:language];
}

- (void)modelDownloadDidCompleteWithNotification:(NSNotification *)notification {
  FIRTranslateRemoteModel *model = notification.userInfo[FIRModelDownloadUserInfoKeyRemoteModel];
  if (![model isKindOfClass:FIRTranslateRemoteModel.class]) {
    return;
  }
  NSString *languageCode = FIRTranslateLanguageCodeForLanguage(model.language);

  dispatch_async(dispatch_get_main_queue(), ^{
    if (notification.name == FIRModelDownloadDidSucceedNotification) {
      self.statusTextView.text =
          [NSString stringWithFormat:@"Download succeeded for %@", languageCode];
    } else {
      self.statusTextView.text = [NSString stringWithFormat:@"Download failed for%@", languageCode];
    }
    [self updateDownloadDeleteButtonLabels];
  });
}

@end

NS_ASSUME_NONNULL_END<|MERGE_RESOLUTION|>--- conflicted
+++ resolved
@@ -16,10 +16,6 @@
 
 #import "ViewController.h"
 @import Firebase;
-<<<<<<< HEAD
-=======
-@import FirebaseMLCommon;
->>>>>>> 611dfcfc
 
 NS_ASSUME_NONNULL_BEGIN
 

--- conflicted
+++ resolved
@@ -65,34 +65,18 @@
     - GoogleUtilities/Network (~> 5.2)
     - "GoogleUtilities/NSData+zlib (~> 5.2)"
     - nanopb (~> 0.3)
-<<<<<<< HEAD
-  - GoogleMobileVision/BarcodeDetector (1.6.0-beta1):
-    - GoogleMobileVision/Detector (~> 1.6)
-  - GoogleMobileVision/Detector (1.6.0-beta1):
-=======
   - GoogleMobileVision/BarcodeDetector (1.6.0):
     - GoogleMobileVision/Detector (~> 1.6)
   - GoogleMobileVision/Detector (1.6.0):
->>>>>>> 501510c3
     - GoogleToolboxForMac/Logger (~> 2.1)
     - "GoogleToolboxForMac/NSData+zlib (~> 2.1)"
     - GTMSessionFetcher/Core (~> 1.1)
     - Protobuf (~> 3.1)
-<<<<<<< HEAD
-  - GoogleMobileVision/FaceDetector (1.6.0-beta1):
-    - GoogleMobileVision/Detector (~> 1.6)
-  - GoogleMobileVision/LabelDetector (1.6.0-beta1):
-    - GoogleMobileVision/Detector (~> 1.6)
-  - GoogleMobileVision/ObjectDetector (1.6.0-beta1):
-    - GoogleMobileVision/Detector (~> 1.6)
-  - GoogleMobileVision/TextDetector (1.6.0-beta1):
-=======
   - GoogleMobileVision/FaceDetector (1.6.0):
     - GoogleMobileVision/Detector (~> 1.6)
   - GoogleMobileVision/LabelDetector (1.6.0):
     - GoogleMobileVision/Detector (~> 1.6)
   - GoogleMobileVision/TextDetector (1.6.0):
->>>>>>> 501510c3
     - GoogleMobileVision/Detector (~> 1.6)
   - GoogleToolboxForMac/Defines (2.2.0)
   - GoogleToolboxForMac/Logger (2.2.0):

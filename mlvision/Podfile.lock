PODS:
<<<<<<< HEAD
  - Firebase/Core (5.20.1):
    - Firebase/CoreOnly
    - FirebaseAnalytics (= 5.8.0)
  - Firebase/CoreOnly (5.20.1):
    - FirebaseCore (= 5.4.1)
  - Firebase/MLVision (5.20.1):
    - Firebase/CoreOnly
    - FirebaseMLVision (= 0.15.0)
  - Firebase/MLVisionBarcodeModel (5.20.1):
    - Firebase/CoreOnly
    - FirebaseMLVisionBarcodeModel (= 0.15.0)
  - Firebase/MLVisionFaceModel (5.20.1):
    - Firebase/CoreOnly
    - FirebaseMLVisionFaceModel (= 0.15.0)
  - Firebase/MLVisionLabelModel (5.20.1):
    - Firebase/CoreOnly
    - FirebaseMLVisionLabelModel (= 0.15.0)
  - Firebase/MLVisionTextModel (5.20.1):
    - Firebase/CoreOnly
    - FirebaseMLVisionTextModel (= 0.15.0)
  - FirebaseAnalytics (5.8.0):
    - FirebaseCore (~> 5.4)
    - FirebaseInstanceID (~> 3.8)
    - GoogleAppMeasurement (= 5.8.0)
=======
  - Firebase/Core (99.99.99):
    - Firebase/CoreOnly
    - FirebaseAnalytics (= 99.99.99)
  - Firebase/CoreOnly (99.99.99):
    - FirebaseCore (= 99.99.99)
  - Firebase/MLVision (99.99.99):
    - Firebase/CoreOnly
    - FirebaseMLVision (= 99.99.99)
  - Firebase/MLVisionBarcodeModel (99.99.99):
    - Firebase/CoreOnly
    - FirebaseMLVisionBarcodeModel (= 99.99.99)
  - Firebase/MLVisionFaceModel (99.99.99):
    - Firebase/CoreOnly
    - FirebaseMLVisionFaceModel (= 99.99.99)
  - Firebase/MLVisionLabelModel (99.99.99):
    - Firebase/CoreOnly
    - FirebaseMLVisionLabelModel (= 99.99.99)
  - Firebase/MLVisionTextModel (99.99.99):
    - Firebase/CoreOnly
    - FirebaseMLVisionTextModel (= 99.99.99)
  - FirebaseAnalytics (99.99.99):
    - FirebaseCore (~> 99.99)
    - FirebaseInstanceID (~> 99.99)
    - GoogleAppMeasurement (= 99.99.99)
>>>>>>> 89370d9a
    - GoogleUtilities/AppDelegateSwizzler (~> 5.2)
    - GoogleUtilities/MethodSwizzler (~> 5.2)
    - GoogleUtilities/Network (~> 5.2)
    - "GoogleUtilities/NSData+zlib (~> 5.2)"
    - nanopb (~> 0.3)
<<<<<<< HEAD
  - FirebaseCore (5.4.1):
    - GoogleUtilities/Environment (~> 5.2)
    - GoogleUtilities/Logger (~> 5.2)
  - FirebaseInstanceID (3.8.1):
    - FirebaseCore (~> 5.2)
    - GoogleUtilities/Environment (~> 5.2)
    - GoogleUtilities/UserDefaults (~> 5.2)
  - FirebaseMLCommon (0.15.0):
    - FirebaseCore (~> 5.4)
    - FirebaseInstanceID (~> 3.8)
    - GoogleUtilities/UserDefaults (~> 5.3)
    - GTMSessionFetcher/Core (~> 1.1)
  - FirebaseMLVision (0.15.0):
    - FirebaseCore (~> 5.4)
    - FirebaseMLCommon (~> 0.15)
    - GoogleAPIClientForREST/Core (~> 1.3)
    - GoogleAPIClientForREST/Vision (~> 1.3)
    - GoogleMobileVision/Detector (~> 1.4)
  - FirebaseMLVisionBarcodeModel (0.15.0):
    - GoogleMobileVision/BarcodeDetector (~> 1.4)
  - FirebaseMLVisionFaceModel (0.15.0):
    - GoogleMobileVision/FaceDetector (~> 1.4)
  - FirebaseMLVisionLabelModel (0.15.0):
    - GoogleMobileVision/LabelDetector (~> 1.4)
  - FirebaseMLVisionTextModel (0.15.0):
=======
  - FirebaseCore (99.99.99):
    - GoogleUtilities/Logger (~> 5.2)
  - FirebaseInstanceID (99.99.99):
    - FirebaseCore (~> 99.99)
    - GoogleUtilities/Environment (~> 5.3)
    - GoogleUtilities/UserDefaults (~> 5.3)
  - FirebaseMLCommon (99.99.99):
    - FirebaseCore (~> 99.99)
    - FirebaseInstanceID (~> 99.99)
    - GoogleUtilities/UserDefaults (~> 5.3)
    - GTMSessionFetcher/Core (~> 1.1)
  - FirebaseMLVision (99.99.99):
    - FirebaseCore (~> 99.99)
    - FirebaseMLCommon (~> 99.99)
    - GoogleAPIClientForREST/Core (~> 1.3)
    - GoogleAPIClientForREST/Vision (~> 1.3)
    - GoogleMobileVision/Detector (~> 1.4)
  - FirebaseMLVisionBarcodeModel (99.99.99):
    - GoogleMobileVision/BarcodeDetector (~> 1.4)
  - FirebaseMLVisionFaceModel (99.99.99):
    - GoogleMobileVision/FaceDetector (~> 1.4)
  - FirebaseMLVisionLabelModel (99.99.99):
    - GoogleMobileVision/LabelDetector (~> 1.4)
  - FirebaseMLVisionObjectDetection (99.99.99):
    - FirebaseMLVision (~> 99.99)
    - GoogleMobileVision/ObjectDetector (~> 1.6.0-beta1)
  - FirebaseMLVisionTextModel (99.99.99):
>>>>>>> 89370d9a
    - GoogleMobileVision/TextDetector (~> 1.4)
  - GoogleAPIClientForREST/Core (1.3.8):
    - GTMSessionFetcher (>= 1.1.7)
  - GoogleAPIClientForREST/Vision (1.3.8):
    - GoogleAPIClientForREST/Core
    - GTMSessionFetcher (>= 1.1.7)
<<<<<<< HEAD
  - GoogleAppMeasurement (5.8.0):
=======
  - GoogleAppMeasurement (99.99.99):
>>>>>>> 89370d9a
    - GoogleUtilities/AppDelegateSwizzler (~> 5.2)
    - GoogleUtilities/MethodSwizzler (~> 5.2)
    - GoogleUtilities/Network (~> 5.2)
    - "GoogleUtilities/NSData+zlib (~> 5.2)"
    - nanopb (~> 0.3)
  - GoogleMobileVision/BarcodeDetector (1.6.0-beta1):
    - GoogleMobileVision/Detector (~> 1.6)
  - GoogleMobileVision/Detector (1.6.0-beta1):
    - GoogleToolboxForMac/Logger (~> 2.1)
    - "GoogleToolboxForMac/NSData+zlib (~> 2.1)"
    - GTMSessionFetcher/Core (~> 1.1)
    - Protobuf (~> 3.1)
  - GoogleMobileVision/FaceDetector (1.6.0-beta1):
    - GoogleMobileVision/Detector (~> 1.6)
  - GoogleMobileVision/LabelDetector (1.6.0-beta1):
    - GoogleMobileVision/Detector (~> 1.6)
  - GoogleMobileVision/ObjectDetector (1.6.0-beta1):
    - GoogleMobileVision/Detector (~> 1.6)
  - GoogleMobileVision/TextDetector (1.6.0-beta1):
    - GoogleMobileVision/Detector (~> 1.6)
  - GoogleToolboxForMac/Defines (2.2.0)
  - GoogleToolboxForMac/Logger (2.2.0):
    - GoogleToolboxForMac/Defines (= 2.2.0)
  - "GoogleToolboxForMac/NSData+zlib (2.2.0)":
    - GoogleToolboxForMac/Defines (= 2.2.0)
  - GoogleUtilities/AppDelegateSwizzler (5.5.0):
    - GoogleUtilities/Environment
    - GoogleUtilities/Logger
    - GoogleUtilities/Network
  - GoogleUtilities/Environment (5.5.0)
  - GoogleUtilities/Logger (5.5.0):
    - GoogleUtilities/Environment
  - GoogleUtilities/MethodSwizzler (5.5.0):
    - GoogleUtilities/Logger
  - GoogleUtilities/Network (5.5.0):
    - GoogleUtilities/Logger
    - "GoogleUtilities/NSData+zlib"
    - GoogleUtilities/Reachability
  - "GoogleUtilities/NSData+zlib (5.5.0)"
  - GoogleUtilities/Reachability (5.5.0):
    - GoogleUtilities/Logger
  - GoogleUtilities/UserDefaults (5.5.0):
    - GoogleUtilities/Logger
  - GTMSessionFetcher (1.2.1):
    - GTMSessionFetcher/Full (= 1.2.1)
  - GTMSessionFetcher/Core (1.2.1)
  - GTMSessionFetcher/Full (1.2.1):
    - GTMSessionFetcher/Core (= 1.2.1)
  - nanopb (0.3.901):
    - nanopb/decode (= 0.3.901)
    - nanopb/encode (= 0.3.901)
  - nanopb/decode (0.3.901)
  - nanopb/encode (0.3.901)
  - Protobuf (3.7.0)

DEPENDENCIES:
  - Firebase/Core
  - Firebase/MLVision
  - Firebase/MLVisionBarcodeModel
  - Firebase/MLVisionFaceModel
  - Firebase/MLVisionLabelModel
  - Firebase/MLVisionTextModel
  - FirebaseMLVisionObjectDetection

SPEC REPOS:
  https://github.com/cocoapods/specs.git:
    - GoogleAPIClientForREST
    - GoogleToolboxForMac
    - GoogleUtilities
    - GTMSessionFetcher
    - Protobuf
  sso://cpdc-test/firebase-ml:
    - FirebaseCore
    - FirebaseMLCommon
    - FirebaseMLVision
    - FirebaseMLVisionBarcodeModel
    - FirebaseMLVisionFaceModel
    - FirebaseMLVisionLabelModel
    - FirebaseMLVisionObjectDetection
    - FirebaseMLVisionTextModel
    - GoogleMobileVision
  sso://cpdc-test/spec:
    - Firebase
    - FirebaseAnalytics
    - FirebaseInstanceID
    - GoogleAppMeasurement
    - nanopb

SPEC CHECKSUMS:
<<<<<<< HEAD
  Firebase: 2f5235e62f141cb86181c3af0dfe4509706351ac
  FirebaseAnalytics: fd72a26bf8dac84cefba2f0864366f718555a5b0
  FirebaseCore: f1a9a8be1aee4bf71a2fc0f4096df6788bdfda61
  FirebaseInstanceID: a122b0c258720cf250551bb2bedf48c699f80d90
  FirebaseMLCommon: 192c49ec584f1fb559747f1da8052441158b04d7
  FirebaseMLVision: 257d9f1eaac1565f4dac67adf8b76805fa2a9a80
  FirebaseMLVisionBarcodeModel: cd84fe257bc02ac93beffc9b9d650d935977a5b1
  FirebaseMLVisionFaceModel: ff73614967036054129a28bdeae31db8bc16cbbc
  FirebaseMLVisionLabelModel: 06f4d3bfe538cd19e8379fe215efcb89779603aa
  FirebaseMLVisionTextModel: 8094f552d742bea9ca7ec0fc9164e11ce6de9fc8
  GoogleAPIClientForREST: 5447a194eae517986cafe6421a5330b80b820591
  GoogleAppMeasurement: 1624046ab1bcc5e170061a56ef5679000b079c8e
  GoogleMobileVision: a1f93108b3527d67339e2de80e1db76645f9e8b9
=======
  Firebase: f200d25c103dcfe004217ac8c715439520d44f5d
  FirebaseAnalytics: 16b27fa548734d6638219f3f3e8ce1bd1d2bcc85
  FirebaseCore: 5d8418371134573dc71c0a339cd0532e669b9855
  FirebaseInstanceID: bbc735b7a4744eb4b6edeb96205b94f9f965eb24
  FirebaseMLCommon: fc0f6f347f309a7570708ccfc8fe85d2ef604aeb
  FirebaseMLVision: 9c7845f537c07e8978105edfb79023ed4af23e84
  FirebaseMLVisionBarcodeModel: fc77c44fb1ec3d0321f62d5519969183118fe8e6
  FirebaseMLVisionFaceModel: 8f90457578fb1a2a468ace7741973705dc15e9a7
  FirebaseMLVisionLabelModel: c3e7c457e5a0739e590975e88c33d215d9b2638a
  FirebaseMLVisionObjectDetection: 0c98a31db1a74f54ffd33ddefb19a15ff2635e9d
  FirebaseMLVisionTextModel: 0fe06c6a0d3d79a275f429380d4251b5ea478237
  GoogleAPIClientForREST: 5447a194eae517986cafe6421a5330b80b820591
  GoogleAppMeasurement: f9dce83fb7c6fc62839e8bcbdbd6c5ad11a5f404
  GoogleMobileVision: 729065f59bafded5c07e0f30eb36fafa38d6666c
>>>>>>> 89370d9a
  GoogleToolboxForMac: ff31605b7d66400dcec09bed5861689aebadda4d
  GoogleUtilities: 6481e6318c5fcabaaa8513ef8120f329055d7c10
  GTMSessionFetcher: 32aeca0aa144acea523e1c8e053089dec2cb98ca
  nanopb: cf319651d4b9e5b247eea6c05b636fdefa85be83
  Protobuf: 7a877b7f3e5964e3fce995e2eb323dbc6831bb5a

PODFILE CHECKSUM: a4a1b7b3e4824d0cc7d3359dbf2bc1392dd866d0

COCOAPODS: 1.6.1<|MERGE_RESOLUTION|>--- conflicted
+++ resolved
@@ -1,5 +1,4 @@
 PODS:
-<<<<<<< HEAD
   - Firebase/Core (5.20.1):
     - Firebase/CoreOnly
     - FirebaseAnalytics (= 5.8.0)
@@ -24,38 +23,11 @@
     - FirebaseCore (~> 5.4)
     - FirebaseInstanceID (~> 3.8)
     - GoogleAppMeasurement (= 5.8.0)
-=======
-  - Firebase/Core (99.99.99):
-    - Firebase/CoreOnly
-    - FirebaseAnalytics (= 99.99.99)
-  - Firebase/CoreOnly (99.99.99):
-    - FirebaseCore (= 99.99.99)
-  - Firebase/MLVision (99.99.99):
-    - Firebase/CoreOnly
-    - FirebaseMLVision (= 99.99.99)
-  - Firebase/MLVisionBarcodeModel (99.99.99):
-    - Firebase/CoreOnly
-    - FirebaseMLVisionBarcodeModel (= 99.99.99)
-  - Firebase/MLVisionFaceModel (99.99.99):
-    - Firebase/CoreOnly
-    - FirebaseMLVisionFaceModel (= 99.99.99)
-  - Firebase/MLVisionLabelModel (99.99.99):
-    - Firebase/CoreOnly
-    - FirebaseMLVisionLabelModel (= 99.99.99)
-  - Firebase/MLVisionTextModel (99.99.99):
-    - Firebase/CoreOnly
-    - FirebaseMLVisionTextModel (= 99.99.99)
-  - FirebaseAnalytics (99.99.99):
-    - FirebaseCore (~> 99.99)
-    - FirebaseInstanceID (~> 99.99)
-    - GoogleAppMeasurement (= 99.99.99)
->>>>>>> 89370d9a
     - GoogleUtilities/AppDelegateSwizzler (~> 5.2)
     - GoogleUtilities/MethodSwizzler (~> 5.2)
     - GoogleUtilities/Network (~> 5.2)
     - "GoogleUtilities/NSData+zlib (~> 5.2)"
     - nanopb (~> 0.3)
-<<<<<<< HEAD
   - FirebaseCore (5.4.1):
     - GoogleUtilities/Environment (~> 5.2)
     - GoogleUtilities/Logger (~> 5.2)
@@ -81,46 +53,13 @@
   - FirebaseMLVisionLabelModel (0.15.0):
     - GoogleMobileVision/LabelDetector (~> 1.4)
   - FirebaseMLVisionTextModel (0.15.0):
-=======
-  - FirebaseCore (99.99.99):
-    - GoogleUtilities/Logger (~> 5.2)
-  - FirebaseInstanceID (99.99.99):
-    - FirebaseCore (~> 99.99)
-    - GoogleUtilities/Environment (~> 5.3)
-    - GoogleUtilities/UserDefaults (~> 5.3)
-  - FirebaseMLCommon (99.99.99):
-    - FirebaseCore (~> 99.99)
-    - FirebaseInstanceID (~> 99.99)
-    - GoogleUtilities/UserDefaults (~> 5.3)
-    - GTMSessionFetcher/Core (~> 1.1)
-  - FirebaseMLVision (99.99.99):
-    - FirebaseCore (~> 99.99)
-    - FirebaseMLCommon (~> 99.99)
-    - GoogleAPIClientForREST/Core (~> 1.3)
-    - GoogleAPIClientForREST/Vision (~> 1.3)
-    - GoogleMobileVision/Detector (~> 1.4)
-  - FirebaseMLVisionBarcodeModel (99.99.99):
-    - GoogleMobileVision/BarcodeDetector (~> 1.4)
-  - FirebaseMLVisionFaceModel (99.99.99):
-    - GoogleMobileVision/FaceDetector (~> 1.4)
-  - FirebaseMLVisionLabelModel (99.99.99):
-    - GoogleMobileVision/LabelDetector (~> 1.4)
-  - FirebaseMLVisionObjectDetection (99.99.99):
-    - FirebaseMLVision (~> 99.99)
-    - GoogleMobileVision/ObjectDetector (~> 1.6.0-beta1)
-  - FirebaseMLVisionTextModel (99.99.99):
->>>>>>> 89370d9a
     - GoogleMobileVision/TextDetector (~> 1.4)
   - GoogleAPIClientForREST/Core (1.3.8):
     - GTMSessionFetcher (>= 1.1.7)
   - GoogleAPIClientForREST/Vision (1.3.8):
     - GoogleAPIClientForREST/Core
     - GTMSessionFetcher (>= 1.1.7)
-<<<<<<< HEAD
   - GoogleAppMeasurement (5.8.0):
-=======
-  - GoogleAppMeasurement (99.99.99):
->>>>>>> 89370d9a
     - GoogleUtilities/AppDelegateSwizzler (~> 5.2)
     - GoogleUtilities/MethodSwizzler (~> 5.2)
     - GoogleUtilities/Network (~> 5.2)
@@ -210,7 +149,6 @@
     - nanopb
 
 SPEC CHECKSUMS:
-<<<<<<< HEAD
   Firebase: 2f5235e62f141cb86181c3af0dfe4509706351ac
   FirebaseAnalytics: fd72a26bf8dac84cefba2f0864366f718555a5b0
   FirebaseCore: f1a9a8be1aee4bf71a2fc0f4096df6788bdfda61
@@ -224,22 +162,6 @@
   GoogleAPIClientForREST: 5447a194eae517986cafe6421a5330b80b820591
   GoogleAppMeasurement: 1624046ab1bcc5e170061a56ef5679000b079c8e
   GoogleMobileVision: a1f93108b3527d67339e2de80e1db76645f9e8b9
-=======
-  Firebase: f200d25c103dcfe004217ac8c715439520d44f5d
-  FirebaseAnalytics: 16b27fa548734d6638219f3f3e8ce1bd1d2bcc85
-  FirebaseCore: 5d8418371134573dc71c0a339cd0532e669b9855
-  FirebaseInstanceID: bbc735b7a4744eb4b6edeb96205b94f9f965eb24
-  FirebaseMLCommon: fc0f6f347f309a7570708ccfc8fe85d2ef604aeb
-  FirebaseMLVision: 9c7845f537c07e8978105edfb79023ed4af23e84
-  FirebaseMLVisionBarcodeModel: fc77c44fb1ec3d0321f62d5519969183118fe8e6
-  FirebaseMLVisionFaceModel: 8f90457578fb1a2a468ace7741973705dc15e9a7
-  FirebaseMLVisionLabelModel: c3e7c457e5a0739e590975e88c33d215d9b2638a
-  FirebaseMLVisionObjectDetection: 0c98a31db1a74f54ffd33ddefb19a15ff2635e9d
-  FirebaseMLVisionTextModel: 0fe06c6a0d3d79a275f429380d4251b5ea478237
-  GoogleAPIClientForREST: 5447a194eae517986cafe6421a5330b80b820591
-  GoogleAppMeasurement: f9dce83fb7c6fc62839e8bcbdbd6c5ad11a5f404
-  GoogleMobileVision: 729065f59bafded5c07e0f30eb36fafa38d6666c
->>>>>>> 89370d9a
   GoogleToolboxForMac: ff31605b7d66400dcec09bed5861689aebadda4d
   GoogleUtilities: 6481e6318c5fcabaaa8513ef8120f329055d7c10
   GTMSessionFetcher: 32aeca0aa144acea523e1c8e053089dec2cb98ca

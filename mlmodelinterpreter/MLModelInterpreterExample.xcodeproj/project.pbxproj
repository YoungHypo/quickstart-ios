--- conflicted
+++ resolved
@@ -234,12 +234,8 @@
 				10E115C220F469DC0013E4A4 /* MLModelInterpreterExampleObjCTests */,
 				10E115CD20F469DC0013E4A4 /* MLModelInterpreterExampleObjCUITests */,
 				4A56D20B20A138E500357F77 /* Products */,
-<<<<<<< HEAD
-				009F785A0D26DF1AE9A534B1 /* Pods */,
-=======
 				5E8F070C10E91B3893D00F01 /* Pods */,
 				652430288B8B5D64419A10AE /* Frameworks */,
->>>>>>> d879fa74
 			);
 			sourceTree = "<group>";
 		};

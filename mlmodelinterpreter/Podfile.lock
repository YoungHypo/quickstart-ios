PODS:
<<<<<<< HEAD
  - Firebase/Analytics (5.17.0):
    - Firebase/Core
  - Firebase/Core (5.17.0):
=======
  - Firebase/Core (5.18.0):
>>>>>>> d879fa74
    - Firebase/CoreOnly
    - FirebaseAnalytics (= 5.7.0)
  - Firebase/CoreOnly (5.18.0):
    - FirebaseCore (= 5.3.1)
  - Firebase/MLModelInterpreter (5.18.0):
    - Firebase/CoreOnly
    - FirebaseMLModelInterpreter (= 0.14.0)
  - FirebaseAnalytics (5.7.0):
    - FirebaseCore (~> 5.3)
    - FirebaseInstanceID (~> 3.6)
    - GoogleAppMeasurement (= 5.7.0)
    - GoogleUtilities/AppDelegateSwizzler (~> 5.2)
    - GoogleUtilities/MethodSwizzler (~> 5.2)
    - GoogleUtilities/Network (~> 5.2)
    - "GoogleUtilities/NSData+zlib (~> 5.2)"
    - nanopb (~> 0.3)
  - FirebaseCore (5.3.1):
    - GoogleUtilities/Logger (~> 5.2)
<<<<<<< HEAD
  - FirebaseInstanceID (3.5.0):
    - FirebaseCore (~> 5.3)
    - GoogleUtilities/Environment (~> 5.3)
    - GoogleUtilities/UserDefaults (~> 5.3)
  - FirebaseMLCommon (99.99.99):
    - FirebaseCore (~> 99.99)
    - FirebaseInstanceID (~> 99.99)
=======
  - FirebaseInstanceID (3.7.0):
    - FirebaseCore (~> 5.2)
    - GoogleUtilities/Environment (~> 5.2)
    - GoogleUtilities/UserDefaults (~> 5.2)
  - FirebaseMLCommon (0.14.0):
    - FirebaseCore (~> 5.2)
    - FirebaseInstanceID (~> 3.4)
>>>>>>> d879fa74
    - GoogleUtilities/UserDefaults (~> 5.3)
    - GTMSessionFetcher/Core (~> 1.1)
  - FirebaseMLModelInterpreter (99.99.99):
    - FirebaseCore (~> 99.99)
    - FirebaseMLCommon (~> 99.99)
    - GoogleUtilities/UserDefaults (~> 5.3)
    - TensorFlowLite (= 1.12.0)
  - GoogleAppMeasurement (5.7.0):
    - GoogleUtilities/AppDelegateSwizzler (~> 5.2)
    - GoogleUtilities/MethodSwizzler (~> 5.2)
    - GoogleUtilities/Network (~> 5.2)
    - "GoogleUtilities/NSData+zlib (~> 5.2)"
    - nanopb (~> 0.3)
  - GoogleUtilities/AppDelegateSwizzler (5.5.0):
    - GoogleUtilities/Environment
    - GoogleUtilities/Logger
    - GoogleUtilities/Network
  - GoogleUtilities/Environment (5.5.0)
  - GoogleUtilities/Logger (5.5.0):
    - GoogleUtilities/Environment
  - GoogleUtilities/MethodSwizzler (5.5.0):
    - GoogleUtilities/Logger
  - GoogleUtilities/Network (5.5.0):
    - GoogleUtilities/Logger
    - "GoogleUtilities/NSData+zlib"
    - GoogleUtilities/Reachability
  - "GoogleUtilities/NSData+zlib (5.5.0)"
  - GoogleUtilities/Reachability (5.5.0):
    - GoogleUtilities/Logger
  - GoogleUtilities/UserDefaults (5.5.0):
    - GoogleUtilities/Logger
  - GTMSessionFetcher/Core (1.2.1)
  - nanopb (0.3.901):
    - nanopb/decode (= 0.3.901)
    - nanopb/encode (= 0.3.901)
  - nanopb/decode (0.3.901)
  - nanopb/encode (0.3.901)
  - TensorFlowLite (1.12.0)

DEPENDENCIES:
  - Firebase/Core
  - Firebase/MLModelInterpreter

SPEC REPOS:
  https://github.com/cocoapods/specs.git:
    - GoogleUtilities
    - GTMSessionFetcher
    - TensorFlowLite
  sso://cpdc-test/firebase-ml:
    - FirebaseCore
    - FirebaseMLCommon
    - FirebaseMLModelInterpreter
  sso://cpdc-test/spec:
    - Firebase
    - FirebaseAnalytics
    - FirebaseInstanceID
    - GoogleAppMeasurement
    - nanopb

SPEC CHECKSUMS:
  Firebase: 02f3281965c075426141a0ce1277e9de6649cab9
  FirebaseAnalytics: 23851fe602c872130a2c5c55040b302120346cc2
  FirebaseCore: 52f851b30e11360f1e67cf04b1edfebf0a47a2d3
  FirebaseInstanceID: bd6fc5a258884e206fd5c474ebe4f5b00e21770e
  FirebaseMLCommon: d8a789e36a7faa175b1a5d1139e7fc7323c8db7b
  FirebaseMLModelInterpreter: ef0ea1d46758546246b0b85c22107df70d804b6e
  GoogleAppMeasurement: 6cf307834da065863f9faf4c0de0a936d81dd832
  GoogleUtilities: 6481e6318c5fcabaaa8513ef8120f329055d7c10
  GTMSessionFetcher: 32aeca0aa144acea523e1c8e053089dec2cb98ca
  nanopb: cf319651d4b9e5b247eea6c05b636fdefa85be83
  TensorFlowLite: e81aef029750aa46b42ad16553fa4cddd81498cc

PODFILE CHECKSUM: 21ee3eb48301da7df4f2bb994c04822720a50ae4

COCOAPODS: 1.7.0.beta.2<|MERGE_RESOLUTION|>--- conflicted
+++ resolved
@@ -1,11 +1,5 @@
 PODS:
-<<<<<<< HEAD
-  - Firebase/Analytics (5.17.0):
-    - Firebase/Core
-  - Firebase/Core (5.17.0):
-=======
   - Firebase/Core (5.18.0):
->>>>>>> d879fa74
     - Firebase/CoreOnly
     - FirebaseAnalytics (= 5.7.0)
   - Firebase/CoreOnly (5.18.0):
@@ -24,15 +18,6 @@
     - nanopb (~> 0.3)
   - FirebaseCore (5.3.1):
     - GoogleUtilities/Logger (~> 5.2)
-<<<<<<< HEAD
-  - FirebaseInstanceID (3.5.0):
-    - FirebaseCore (~> 5.3)
-    - GoogleUtilities/Environment (~> 5.3)
-    - GoogleUtilities/UserDefaults (~> 5.3)
-  - FirebaseMLCommon (99.99.99):
-    - FirebaseCore (~> 99.99)
-    - FirebaseInstanceID (~> 99.99)
-=======
   - FirebaseInstanceID (3.7.0):
     - FirebaseCore (~> 5.2)
     - GoogleUtilities/Environment (~> 5.2)
@@ -40,7 +25,6 @@
   - FirebaseMLCommon (0.14.0):
     - FirebaseCore (~> 5.2)
     - FirebaseInstanceID (~> 3.4)
->>>>>>> d879fa74
     - GoogleUtilities/UserDefaults (~> 5.3)
     - GTMSessionFetcher/Core (~> 1.1)
   - FirebaseMLModelInterpreter (99.99.99):

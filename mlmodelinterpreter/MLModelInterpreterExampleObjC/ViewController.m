//
//  Copyright (c) 2018 Google Inc.
//
//  Licensed under the Apache License, Version 2.0 (the "License");
//  you may not use this file except in compliance with the License.
//  You may obtain a copy of the License at
//
//  http://www.apache.org/licenses/LICENSE-2.0
//
//  Unless required by applicable law or agreed to in writing, software
//  distributed under the License is distributed on an "AS IS" BASIS,
//  WITHOUT WARRANTIES OR CONDITIONS OF ANY KIND, either express or implied.
//  See the License for the specific language governing permissions and
//  limitations under the License.
//

#import "ViewController.h"
#import "ModelInterpreterManager.h"
#import "UIImage+TFLite.h"
@import FirebaseMLCommon;

static NSString *const failedToDetectObjectsMessage = @"Failed to detect objects in image.";
static NSString *const defaultImage = @"grace_hopper.jpg";

typedef NS_ENUM(NSInteger, RemoteModelType) {
  RemoteModelTypeQuantized = 0,
  RemoteModelTypeFloat = 1,
  RemoteModelTypeInvalid = 2
};

NSString * const RemoteModelDownloadCompletedKey[] = {
  [RemoteModelTypeQuantized] = @"FIRRemoteModel1DownloadCompleted",
  [RemoteModelTypeFloat] = @"FIRRemoteModel2DownloadCompleted",
  [RemoteModelTypeInvalid] = @"FIRRemoteInvalidModel"
};

// REPLACE THESE REMOTE MODEL NAMES WITH ONES THAT ARE UPLOADED TO YOUR FIREBASE CONSOLE.
NSString * const RemoteModelDescription[] = {
  [RemoteModelTypeQuantized] = @"image-classification-quant-v2",
  [RemoteModelTypeFloat] = @"image-classification-float-v2",
  [RemoteModelTypeInvalid] = @"invalid_model"
};

typedef NS_ENUM(NSInteger, LocalModelType) {
  LocalModelTypeQuantized = 0,
  LocalModelTypeFloat = 1,
  LocalModelTypeInvalid = 2
};

NSString * const LocalModelDescription[] = {
  [RemoteModelTypeQuantized] = quantizedModelFilename,
  [RemoteModelTypeFloat] = floatModelFilename,
  [RemoteModelTypeInvalid] = invalidModelFilename
};


@interface ViewController () <UINavigationControllerDelegate, UIImagePickerControllerDelegate>

/// A map of `ModelInterpreterManager` instances where the key is remote+local model name string.
@property(nonatomic) NSMutableDictionary<NSString *, ModelInterpreterManager *> *modelInterpreterManagerMap;

  /// The `ModelInterpreterManager` for the current remote and local models.
@property(nonatomic) ModelInterpreterManager *manager;

/// An image picker for accessing the photo library or camera.
@property(nonatomic) UIImagePickerController *imagePicker;

/// The currently selected remote model type.
@property(nonatomic, readonly) RemoteModelType currentRemoteModelType;

/// The currently selected local model type.
@property(nonatomic, readonly) LocalModelType currentLocalModelType;
<<<<<<< HEAD
@property(nonatomic, readonly ) BOOL isQuantizedModel;
=======
@property(nonatomic, readonly) BOOL isQuantizedModel;
>>>>>>> cdfa3490
@property(nonatomic, readonly) BOOL isRemoteModelDownloaded;
@property(nonatomic, readonly) BOOL isExplicitModelDownload;

/// A segmented control for changing models (0 = float, 1 = quantized, 2 = invalid).
@property (weak, nonatomic) IBOutlet UISegmentedControl *modelControl;

@property (weak, nonatomic) IBOutlet UIImageView *imageView;
@property (weak, nonatomic) IBOutlet UITextView *resultsTextView;
@property (weak, nonatomic) IBOutlet UIBarButtonItem *detectButton;
@property (weak, nonatomic) IBOutlet UIBarButtonItem *cameraButton;
@property (weak, nonatomic) IBOutlet UIBarButtonItem *downloadModelButton;
@property (weak, nonatomic) IBOutlet UIProgressView *downloadProgressView;

@property(nonatomic) bool isLocalModelLoaded;

@end

@implementation ViewController

- (RemoteModelType) currentRemoteModelType {
  return _modelControl.selectedSegmentIndex;
}

- (LocalModelType) currentLocalModelType {
  return _modelControl.selectedSegmentIndex;
}

- (BOOL) isRemoteModelDownloaded {
  return [NSUserDefaults.standardUserDefaults boolForKey:RemoteModelDownloadCompletedKey[self.currentRemoteModelType]];
}

- (BOOL) isQuantizedModel {
  return self.isRemoteModelDownloaded ? self.currentRemoteModelType == RemoteModelTypeQuantized : self.currentLocalModelType == LocalModelTypeQuantized;
}

- (BOOL) isExplicitModelDownload {
  return _modelControl.selectedSegmentIndex == 0;
}

- (void)viewDidLoad {
  [super viewDidLoad];

  self.modelInterpreterManagerMap = [NSMutableDictionary new];
<<<<<<< HEAD
  self.isLocalModelLoaded = NO;
=======
>>>>>>> cdfa3490
  self.imagePicker = [UIImagePickerController new];
  _imageView.image = [UIImage imageNamed:defaultImage];
  _imagePicker.delegate = self;
  if (![UIImagePickerController isCameraDeviceAvailable:UIImagePickerControllerCameraDeviceFront] ||
      ![UIImagePickerController isCameraDeviceAvailable:UIImagePickerControllerCameraDeviceRear]) {
    [_cameraButton setEnabled:NO];
  }
  [self updateModelInterpreterManager];
  [self setUpRemoteModel];
  [self setUpLocalModel];
<<<<<<< HEAD
  self.downloadModelButton.enabled = !self.isRemoteModelDownloaded;
=======
  _downloadModelButton.enabled = !self.isRemoteModelDownloaded;
>>>>>>> cdfa3490
}

#pragma mark - IBActions

- (IBAction)detectObjects:(id)sender {
  [self updateResultsText:nil];
  UIImage *image = _imageView.image;
  if (!image) {
    [self updateResultsText:@"Image must not be nil.\n"];
    return;
  }
  if (self.isRemoteModelDownloaded) {
    [self updateResultsText:@"Loading the  model...\n"];
    [self loadRemoteModel];
  } else {
    [self updateResultsText:@"Loading the local model...\n"];
    if (![_manager loadLocalModelWithIsQuantizedModel:self.isQuantizedModel]) {
      [self updateResultsText:@"Failed to load the local model."];
      return;
    }
    _isLocalModelLoaded = YES;
  }
  NSString *newResultsTextString = @"Starting inference...\n";
  if (_resultsTextView.text) {
    newResultsTextString = [_resultsTextView.text stringByAppendingString:newResultsTextString];
  }
  [self updateResultsText:newResultsTextString];
  RemoteModelType remotemodel = self.currentRemoteModelType;
  dispatch_async(dispatch_get_global_queue(QOS_CLASS_USER_INITIATED, 0), ^{
    NSData *imageData = [self.manager scaledImageDataFromImage:image];
    [self.manager detectObjectsInImageData:imageData topResultsCount:nil completion:^(NSArray * _Nullable results, NSError * _Nullable error) {
      if (!results || results.count == 0) {
        NSString *errorString = error ? error.localizedDescription : failedToDetectObjectsMessage;
        errorString = [NSString stringWithFormat:@"Inference error: %@", errorString];
        NSLog(@"%@", errorString);
        [self updateResultsText:errorString];
        return;
      }
      
      NSString *inferenceMessageString = @"Inference results using ";
      if (self.isRemoteModelDownloaded) {
        inferenceMessageString = [inferenceMessageString stringByAppendingFormat:@"`%@` remote model:\n", RemoteModelDescription[remotemodel]];
      } else {
        inferenceMessageString = [inferenceMessageString stringByAppendingFormat:@"`%@` local model:\n", LocalModelDescription[self.currentLocalModelType]];;
      }
      [self updateResultsText:[inferenceMessageString stringByAppendingString:[self detectionResultsStringRromResults:results]]];
    }];
  });
}

- (IBAction)openPhotoLibrary:(id)sender {
  _imagePicker.sourceType = UIImagePickerControllerSourceTypePhotoLibrary;
  [self presentViewController:_imagePicker animated:YES completion:nil];
}

- (IBAction)openCamera:(id)sender {
  _imagePicker.sourceType = UIImagePickerControllerSourceTypeCamera;
  [self presentViewController:_imagePicker animated:YES completion:nil];
}

- (IBAction)downloadModel:(id)sender {
  [self updateResultsText:nil];
<<<<<<< HEAD
  self.downloadModelButton.enabled = self.isRemoteModelDownloaded;
  self.detectButton.enabled = NO;
  self.downloadProgressView.hidden = !self.isQuantizedModel || self.isRemoteModelDownloaded;
  self.resultsTextView.text = self.isRemoteModelDownloaded ?
=======
  _downloadModelButton.enabled = self.isRemoteModelDownloaded;
  _detectButton.enabled = NO;
  _downloadProgressView.hidden = !self.isQuantizedModel || self.isRemoteModelDownloaded;
  _resultsTextView.text = self.isRemoteModelDownloaded ?
>>>>>>> cdfa3490
  @"Remote model loaded. Select the `Detect` button to start the inference." :
  @"Downloading remote model. Once the download has completed, select the `Detect` button to start the inference.";
  [self downloadRemoteModel];
}

- (IBAction)modelSwitched:(id)sender {
  [self updateResultsText:nil];
  [self updateModelInterpreterManager];
  [self setUpLocalModel];
  [self setUpRemoteModel];
<<<<<<< HEAD
  self.downloadModelButton.enabled = !self.isRemoteModelDownloaded;
  self.downloadProgressView.hidden = !self.isExplicitModelDownload || self.isRemoteModelDownloaded;
=======
  _downloadModelButton.enabled = !self.isRemoteModelDownloaded;
  _downloadProgressView.hidden = !self.isExplicitModelDownload || self.isRemoteModelDownloaded;
>>>>>>> cdfa3490
}

#pragma mark - Notifications

- (void)remoteModelDownloadDidSucceed:(NSNotification *)notification {
  [self runOnMainThread:^{
    [self updateResultsText:nil];
    FIRRemoteModel *remotemodel = notification.userInfo[FIRModelDownloadUserInfoKeyRemoteModel];
    if (remotemodel == nil) {
      [self updateResultsText:@"firebaseMLModelDownloadDidSucceed notification posted without a RemoteModel instance."];
      return;
    }
    [self updateUserDefaultsForRemoteModel:remotemodel];
    if ([remotemodel.name isEqualToString:RemoteModelDescription[self.currentRemoteModelType]]) {
      self.detectButton.enabled = YES;
      self.downloadModelButton.enabled = NO;
      if (self.isExplicitModelDownload) {
        [self loadRemoteModel];
      }
    }
    [self updateResultsText:[NSString stringWithFormat:@"Successfully downloaded the remote model with name: %@. The model is ready for detection.", remotemodel.name]];
   }];
}

- (void)remoteModelDownloadDidFail:(NSNotification *)notification {
  [self runOnMainThread:^{
    [self updateResultsText:nil];
    self.detectButton.enabled = YES;
    self.downloadModelButton.enabled = YES;
    FIRRemoteModel *remoteModel = notification.userInfo[FIRModelDownloadUserInfoKeyRemoteModel];
    NSError *error = notification.userInfo[FIRModelDownloadUserInfoKeyError];
    if (error == nil) {
      [self updateResultsText:@"firebaseMLModelDownloadDidFail notification posted without a RemoteModel instance or error."];
      return;
    }
    [self updateResultsText:[NSString stringWithFormat:@"Failed to download the remote model with name: %@, error: %@.", remoteModel, error.localizedDescription]];
  }];
}

#pragma mark - Private

/// Updates the `ModelInterpreterManager` instance based on the current remote and local models.
- (void)updateModelInterpreterManager {
  NSString *key = [NSString stringWithFormat:@"%@%ld%@%ld", RemoteModelDescription[self.currentRemoteModelType],
                    self.currentRemoteModelType,
                    LocalModelDescription[self.currentLocalModelType],
                    self.currentLocalModelType
                   ];
  _manager = _modelInterpreterManagerMap[key];
  if (_manager == nil) {
    _manager = [ModelInterpreterManager new];
  }
  _modelInterpreterManagerMap[key] = _manager;
}

- (void)setUpRemoteModel {
  NSString *modelName = RemoteModelDescription[self.currentRemoteModelType];
  if (![_manager setUpRemoteModelWithName:modelName]) {
    [self updateResultsText:[NSString stringWithFormat:@"%@\nFailed to set up the `%@` remote model.", _resultsTextView.text, modelName]];
  }
  [NSNotificationCenter.defaultCenter addObserver:self
                                         selector:@selector(remoteModelDownloadDidSucceed:) name:FIRModelDownloadDidSucceedNotification object:nil];
  [NSNotificationCenter.defaultCenter addObserver:self
                                         selector:@selector(remoteModelDownloadDidFail:) name:FIRModelDownloadDidFailNotification object:nil];
}

- (void)setUpLocalModel {
  NSString *localModelName = LocalModelDescription[self.currentLocalModelType];
  if (![_manager setUpLocalModelWithName:localModelName filename:localModelName]) {
    NSString *newResultsText = @"";
    if (_resultsTextView.text) {
      newResultsText = _resultsTextView.text;
    }
    [self updateResultsText:[newResultsText stringByAppendingString:@"\nFailed to set up the local model."]];
  }
}

/// Downloads the currently selected remote model from the server either by explicitly invoking
// the `ModelManager`'s `download(_:)` method or by implicitly invoking download via the
// `ModelInterpreterManager`'s `loadRemoteModel(isQuantizedModel:)` method.
- (void)downloadRemoteModel {
  if (!self.isExplicitModelDownload) {
    [self loadRemoteModel];
    return;
  }
  NSString *name = RemoteModelDescription[self.currentRemoteModelType];
  FIRModelManager *modelManager = [FIRModelManager modelManager];
  FIRRemoteModel *remoteModel = [modelManager remoteModelWithName:name];
  if (remoteModel == nil) {
    [self updateResultsText:[NSString stringWithFormat:@"Failed to download remote model with name: %@ because the model was not registered with the Model Manager.", name]];
    return;
  }
  _downloadProgressView.observedProgress = [modelManager downloadRemoteModel:remoteModel];
}

- (void)loadRemoteModel {
<<<<<<< HEAD
  if (![_manager loadRemoteModelWithIsQuantizedModel:self.isQuantizedModel]) {
=======
  if (![self.manager loadRemoteModelWithIsQuantizedModel:self.isQuantizedModel]) {
>>>>>>> cdfa3490
    [self updateResultsText:@"Failed to load the remote model."];
  }
}

/// Updates the `downloadCompletedKey` in the User Defaults to true for the given remote model.
- (void)updateUserDefaultsForRemoteModel:(FIRRemoteModel *)remoteModel {
  NSString *key;
  for (int i = 0; i < 3; i++) {
    if ([remoteModel.name isEqualToString:RemoteModelDescription[i]]) {
      key = RemoteModelDownloadCompletedKey[i];
      break;
    }
  }
  [NSUserDefaults.standardUserDefaults setBool:YES forKey:key];
}

/// Returns a string representation of the detection results.
- (NSString *)detectionResultsStringRromResults:(NSArray *)results {
  if (!results) {
    return failedToDetectObjectsMessage;
  }
  
  NSMutableString *resultString = [NSMutableString new];
  for (NSArray *result in results) {
    [resultString appendFormat:@"%@: %@\n", result[0], ((NSNumber *)result[1]).stringValue];
  }
  return resultString;
}

/// Updates the results text view with the given text. The default is `nil`, so calling
/// `updateResultsText()` will clear the results.
- (void)updateResultsText:(nullable NSString *)text {
  [self runOnMainThread:^{
    self.resultsTextView.text = text;
  }];
}

/// Updates the image view with a scaled version of the given image.
- (void)updateImageViewWithImage:(UIImage *)image {
  UIInterfaceOrientation orientation =  UIApplication.sharedApplication.statusBarOrientation;
  CGFloat imageWidth = image.size.width;
  CGFloat imageHeight = image.size.height;
  if (imageWidth <= FLT_EPSILON || imageHeight <= FLT_EPSILON) {
    _imageView.image = image;
    NSLog(@"Failed to update image view because image has invalid size: %@", NSStringFromCGSize(image.size));
    return;
  }
  
  CGFloat scaledImageWidth = 0.0;
  CGFloat scaledImageHeight = 0.0;
  switch (orientation) {
      case UIInterfaceOrientationPortrait:
      case UIInterfaceOrientationPortraitUpsideDown:
      case UIInterfaceOrientationUnknown:
      scaledImageWidth = _imageView.bounds.size.width;
      scaledImageHeight = imageHeight * scaledImageWidth / imageWidth;
      break;
      case UIInterfaceOrientationLandscapeLeft:
      case UIInterfaceOrientationLandscapeRight:
      scaledImageWidth = imageWidth * scaledImageHeight / imageHeight;
      scaledImageHeight = _imageView.bounds.size.height;
  }
  dispatch_async(dispatch_get_global_queue(QOS_CLASS_USER_INITIATED, 0), ^{
    // Scale image while maintaining aspect ratio so it displays better in the UIImageView.
    UIImage *scaledImage = [image scaledImageWithSize:CGSizeMake(scaledImageWidth, scaledImageHeight)];
    dispatch_async(dispatch_get_main_queue(), ^{
      self.imageView.image = scaledImage ? scaledImage : image;
    });
  });
}

#pragma mark - Constants

- (void)imagePickerController:(UIImagePickerController *)picker didFinishPickingMediaWithInfo:(NSDictionary<NSString *,id> *)info {
  [self updateResultsText:nil];
  UIImage *pickedImage = info[UIImagePickerControllerOriginalImage];
  if (pickedImage) [self updateImageViewWithImage:pickedImage];
  [self dismissViewControllerAnimated:YES completion:nil];
}

- (void)runOnMainThread:(void (^)(void))functionBlock {
  if (NSThread.isMainThread) {
    functionBlock();
    return;
  }
  dispatch_async(dispatch_get_main_queue(), ^{
    functionBlock();
  });
}

@end<|MERGE_RESOLUTION|>--- conflicted
+++ resolved
@@ -70,11 +70,7 @@
 
 /// The currently selected local model type.
 @property(nonatomic, readonly) LocalModelType currentLocalModelType;
-<<<<<<< HEAD
-@property(nonatomic, readonly ) BOOL isQuantizedModel;
-=======
 @property(nonatomic, readonly) BOOL isQuantizedModel;
->>>>>>> cdfa3490
 @property(nonatomic, readonly) BOOL isRemoteModelDownloaded;
 @property(nonatomic, readonly) BOOL isExplicitModelDownload;
 
@@ -118,10 +114,7 @@
   [super viewDidLoad];
 
   self.modelInterpreterManagerMap = [NSMutableDictionary new];
-<<<<<<< HEAD
   self.isLocalModelLoaded = NO;
-=======
->>>>>>> cdfa3490
   self.imagePicker = [UIImagePickerController new];
   _imageView.image = [UIImage imageNamed:defaultImage];
   _imagePicker.delegate = self;
@@ -132,11 +125,7 @@
   [self updateModelInterpreterManager];
   [self setUpRemoteModel];
   [self setUpLocalModel];
-<<<<<<< HEAD
   self.downloadModelButton.enabled = !self.isRemoteModelDownloaded;
-=======
-  _downloadModelButton.enabled = !self.isRemoteModelDownloaded;
->>>>>>> cdfa3490
 }
 
 #pragma mark - IBActions
@@ -199,17 +188,10 @@
 
 - (IBAction)downloadModel:(id)sender {
   [self updateResultsText:nil];
-<<<<<<< HEAD
   self.downloadModelButton.enabled = self.isRemoteModelDownloaded;
   self.detectButton.enabled = NO;
   self.downloadProgressView.hidden = !self.isQuantizedModel || self.isRemoteModelDownloaded;
   self.resultsTextView.text = self.isRemoteModelDownloaded ?
-=======
-  _downloadModelButton.enabled = self.isRemoteModelDownloaded;
-  _detectButton.enabled = NO;
-  _downloadProgressView.hidden = !self.isQuantizedModel || self.isRemoteModelDownloaded;
-  _resultsTextView.text = self.isRemoteModelDownloaded ?
->>>>>>> cdfa3490
   @"Remote model loaded. Select the `Detect` button to start the inference." :
   @"Downloading remote model. Once the download has completed, select the `Detect` button to start the inference.";
   [self downloadRemoteModel];
@@ -220,13 +202,8 @@
   [self updateModelInterpreterManager];
   [self setUpLocalModel];
   [self setUpRemoteModel];
-<<<<<<< HEAD
   self.downloadModelButton.enabled = !self.isRemoteModelDownloaded;
   self.downloadProgressView.hidden = !self.isExplicitModelDownload || self.isRemoteModelDownloaded;
-=======
-  _downloadModelButton.enabled = !self.isRemoteModelDownloaded;
-  _downloadProgressView.hidden = !self.isExplicitModelDownload || self.isRemoteModelDownloaded;
->>>>>>> cdfa3490
 }
 
 #pragma mark - Notifications
@@ -323,11 +300,7 @@
 }
 
 - (void)loadRemoteModel {
-<<<<<<< HEAD
-  if (![_manager loadRemoteModelWithIsQuantizedModel:self.isQuantizedModel]) {
-=======
   if (![self.manager loadRemoteModelWithIsQuantizedModel:self.isQuantizedModel]) {
->>>>>>> cdfa3490
     [self updateResultsText:@"Failed to load the remote model."];
   }
 }

// !$*UTF8*$!
{
	archiveVersion = 1;
	classes = {
	};
	objectVersion = 46;
	objects = {

/* Begin PBXBuildFile section */
		5F5A53521ADE670C00F81DF0 /* main.m in Sources */ = {isa = PBXBuildFile; fileRef = 5F5A53511ADE670C00F81DF0 /* main.m */; };
		5F5A53551ADE670C00F81DF0 /* AppDelegate.m in Sources */ = {isa = PBXBuildFile; fileRef = 5F5A53541ADE670C00F81DF0 /* AppDelegate.m */; };
		5F5A53581ADE670C00F81DF0 /* ViewController.m in Sources */ = {isa = PBXBuildFile; fileRef = 5F5A53571ADE670C00F81DF0 /* ViewController.m */; };
		5F5A535B1ADE670C00F81DF0 /* Main.storyboard in Resources */ = {isa = PBXBuildFile; fileRef = 5F5A53591ADE670C00F81DF0 /* Main.storyboard */; };
		5F5A537E1ADE67D500F81DF0 /* AppDelegate.swift in Sources */ = {isa = PBXBuildFile; fileRef = 5F5A537D1ADE67D500F81DF0 /* AppDelegate.swift */; };
		5F5A53801ADE67D500F81DF0 /* ViewController.swift in Sources */ = {isa = PBXBuildFile; fileRef = 5F5A537F1ADE67D500F81DF0 /* ViewController.swift */; };
		5F5A539C1ADE69AA00F81DF0 /* Main.storyboard in Resources */ = {isa = PBXBuildFile; fileRef = 5F5A53591ADE670C00F81DF0 /* Main.storyboard */; };
		5F99610A1AE0CF4F0034F503 /* Images.xcassets in Resources */ = {isa = PBXBuildFile; fileRef = 5F9961061AE0CF4F0034F503 /* Images.xcassets */; };
		5F99610B1AE0CF4F0034F503 /* Images.xcassets in Resources */ = {isa = PBXBuildFile; fileRef = 5F9961061AE0CF4F0034F503 /* Images.xcassets */; };
		5F99610C1AE0CF4F0034F503 /* LaunchScreen.xib in Resources */ = {isa = PBXBuildFile; fileRef = 5F9961071AE0CF4F0034F503 /* LaunchScreen.xib */; };
		5F99610D1AE0CF4F0034F503 /* LaunchScreen.xib in Resources */ = {isa = PBXBuildFile; fileRef = 5F9961071AE0CF4F0034F503 /* LaunchScreen.xib */; };
/* End PBXBuildFile section */

/* Begin PBXContainerItemProxy section */
		5FDE055E1B0DAA090037B82F /* PBXContainerItemProxy */ = {
			isa = PBXContainerItemProxy;
			containerPortal = 5F5A53441ADE670C00F81DF0 /* Project object */;
			proxyType = 1;
			remoteGlobalIDString = 5F5A534B1ADE670C00F81DF0;
			remoteInfo = DurableLinksExample;
		};
/* End PBXContainerItemProxy section */

/* Begin PBXFileReference section */
		105A4F511D91CD1500B5DE54 /* DynamicLinksExample.entitlements */ = {isa = PBXFileReference; lastKnownFileType = text.plist.entitlements; path = DynamicLinksExample.entitlements; sourceTree = "<group>"; };
		5F5A534C1ADE670C00F81DF0 /* DynamicLinksExample.app */ = {isa = PBXFileReference; explicitFileType = wrapper.application; includeInIndex = 0; path = DynamicLinksExample.app; sourceTree = BUILT_PRODUCTS_DIR; };
		5F5A53501ADE670C00F81DF0 /* Info.plist */ = {isa = PBXFileReference; lastKnownFileType = text.plist.xml; path = Info.plist; sourceTree = "<group>"; };
		5F5A53511ADE670C00F81DF0 /* main.m */ = {isa = PBXFileReference; lastKnownFileType = sourcecode.c.objc; path = main.m; sourceTree = "<group>"; };
		5F5A53531ADE670C00F81DF0 /* AppDelegate.h */ = {isa = PBXFileReference; lastKnownFileType = sourcecode.c.h; path = AppDelegate.h; sourceTree = "<group>"; };
		5F5A53541ADE670C00F81DF0 /* AppDelegate.m */ = {isa = PBXFileReference; lastKnownFileType = sourcecode.c.objc; path = AppDelegate.m; sourceTree = "<group>"; };
		5F5A53561ADE670C00F81DF0 /* ViewController.h */ = {isa = PBXFileReference; lastKnownFileType = sourcecode.c.h; path = ViewController.h; sourceTree = "<group>"; };
		5F5A53571ADE670C00F81DF0 /* ViewController.m */ = {isa = PBXFileReference; lastKnownFileType = sourcecode.c.objc; path = ViewController.m; sourceTree = "<group>"; };
		5F5A535A1ADE670C00F81DF0 /* Base */ = {isa = PBXFileReference; lastKnownFileType = file.storyboard; name = Base; path = Base.lproj/Main.storyboard; sourceTree = "<group>"; };
		5F5A53791ADE67D500F81DF0 /* DynamicLinksExample.app */ = {isa = PBXFileReference; explicitFileType = wrapper.application; includeInIndex = 0; path = DynamicLinksExample.app; sourceTree = BUILT_PRODUCTS_DIR; };
		5F5A537D1ADE67D500F81DF0 /* AppDelegate.swift */ = {isa = PBXFileReference; lastKnownFileType = sourcecode.swift; path = AppDelegate.swift; sourceTree = "<group>"; };
		5F5A537F1ADE67D500F81DF0 /* ViewController.swift */ = {isa = PBXFileReference; lastKnownFileType = sourcecode.swift; path = ViewController.swift; sourceTree = "<group>"; };
		5F9961061AE0CF4F0034F503 /* Images.xcassets */ = {isa = PBXFileReference; lastKnownFileType = folder.assetcatalog; path = Images.xcassets; sourceTree = "<group>"; };
		5F9961071AE0CF4F0034F503 /* LaunchScreen.xib */ = {isa = PBXFileReference; fileEncoding = 4; lastKnownFileType = file.xib; path = LaunchScreen.xib; sourceTree = "<group>"; };
		5FDE05581B0DAA090037B82F /* DynamicLinksExample.xctest */ = {isa = PBXFileReference; explicitFileType = wrapper.cfbundle; includeInIndex = 0; path = DynamicLinksExample.xctest; sourceTree = BUILT_PRODUCTS_DIR; };
/* End PBXFileReference section */

/* Begin PBXFrameworksBuildPhase section */
		5F5A53491ADE670C00F81DF0 /* Frameworks */ = {
			isa = PBXFrameworksBuildPhase;
			buildActionMask = 2147483647;
			files = (
			);
			runOnlyForDeploymentPostprocessing = 0;
		};
		5F5A53761ADE67D500F81DF0 /* Frameworks */ = {
			isa = PBXFrameworksBuildPhase;
			buildActionMask = 2147483647;
			files = (
			);
			runOnlyForDeploymentPostprocessing = 0;
		};
		5FDE05551B0DAA090037B82F /* Frameworks */ = {
			isa = PBXFrameworksBuildPhase;
			buildActionMask = 2147483647;
			files = (
			);
			runOnlyForDeploymentPostprocessing = 0;
		};
/* End PBXFrameworksBuildPhase section */

/* Begin PBXGroup section */
		5F5A53431ADE670C00F81DF0 = {
			isa = PBXGroup;
			children = (
				5F5A534E1ADE670C00F81DF0 /* DynamicLinksExample */,
				5F5A537A1ADE67D500F81DF0 /* DynamicLinksExampleSwift */,
				5F5A534D1ADE670C00F81DF0 /* Products */,
				5F9961041AE0CF4F0034F503 /* Shared */,
			);
			sourceTree = "<group>";
			wrapsLines = 0;
		};
		5F5A534D1ADE670C00F81DF0 /* Products */ = {
			isa = PBXGroup;
			children = (
				5F5A534C1ADE670C00F81DF0 /* DynamicLinksExample.app */,
				5F5A53791ADE67D500F81DF0 /* DynamicLinksExample.app */,
				5FDE05581B0DAA090037B82F /* DynamicLinksExample.xctest */,
			);
			name = Products;
			sourceTree = "<group>";
		};
		5F5A534E1ADE670C00F81DF0 /* DynamicLinksExample */ = {
			isa = PBXGroup;
			children = (
				105A4F511D91CD1500B5DE54 /* DynamicLinksExample.entitlements */,
				5F5A53531ADE670C00F81DF0 /* AppDelegate.h */,
				5F5A53541ADE670C00F81DF0 /* AppDelegate.m */,
				5F5A53561ADE670C00F81DF0 /* ViewController.h */,
				5F5A53571ADE670C00F81DF0 /* ViewController.m */,
				5F5A534F1ADE670C00F81DF0 /* Supporting Files */,
			);
			path = DynamicLinksExample;
			sourceTree = "<group>";
		};
		5F5A534F1ADE670C00F81DF0 /* Supporting Files */ = {
			isa = PBXGroup;
			children = (
				5F5A53591ADE670C00F81DF0 /* Main.storyboard */,
				5F5A53501ADE670C00F81DF0 /* Info.plist */,
				5F5A53511ADE670C00F81DF0 /* main.m */,
			);
			name = "Supporting Files";
			sourceTree = "<group>";
		};
		5F5A537A1ADE67D500F81DF0 /* DynamicLinksExampleSwift */ = {
			isa = PBXGroup;
			children = (
				5F5A537D1ADE67D500F81DF0 /* AppDelegate.swift */,
				5F5A537F1ADE67D500F81DF0 /* ViewController.swift */,
			);
			path = DynamicLinksExampleSwift;
			sourceTree = "<group>";
		};
		5F9961041AE0CF4F0034F503 /* Shared */ = {
			isa = PBXGroup;
			children = (
				5F9961061AE0CF4F0034F503 /* Images.xcassets */,
				5F9961071AE0CF4F0034F503 /* LaunchScreen.xib */,
			);
			name = Shared;
			path = ../shared;
			sourceTree = "<group>";
		};
/* End PBXGroup section */

/* Begin PBXNativeTarget section */
		5F5A534B1ADE670C00F81DF0 /* DynamicLinksExample */ = {
			isa = PBXNativeTarget;
			buildConfigurationList = 5F5A536F1ADE670C00F81DF0 /* Build configuration list for PBXNativeTarget "DynamicLinksExample" */;
			buildPhases = (
				5F5A53481ADE670C00F81DF0 /* Sources */,
				5F5A53491ADE670C00F81DF0 /* Frameworks */,
				5F5A534A1ADE670C00F81DF0 /* Resources */,
			);
			buildRules = (
			);
			dependencies = (
			);
			name = DynamicLinksExample;
			productName = DurableLinksExample;
			productReference = 5F5A534C1ADE670C00F81DF0 /* DynamicLinksExample.app */;
			productType = "com.apple.product-type.application";
		};
		5F5A53781ADE67D500F81DF0 /* DynamicLinksExampleSwift */ = {
			isa = PBXNativeTarget;
			buildConfigurationList = 5F5A53991ADE67D500F81DF0 /* Build configuration list for PBXNativeTarget "DynamicLinksExampleSwift" */;
			buildPhases = (
				5F5A53751ADE67D500F81DF0 /* Sources */,
				5F5A53761ADE67D500F81DF0 /* Frameworks */,
				5F5A53771ADE67D500F81DF0 /* Resources */,
			);
			buildRules = (
			);
			dependencies = (
			);
			name = DynamicLinksExampleSwift;
			productName = DurableLinksExampleSwift;
			productReference = 5F5A53791ADE67D500F81DF0 /* DynamicLinksExample.app */;
			productType = "com.apple.product-type.application";
		};
		5FDE05571B0DAA090037B82F /* DynamicLinksExampleTests */ = {
			isa = PBXNativeTarget;
			buildConfigurationList = 5FDE05621B0DAA090037B82F /* Build configuration list for PBXNativeTarget "DynamicLinksExampleTests" */;
			buildPhases = (
				5FDE05541B0DAA090037B82F /* Sources */,
				5FDE05551B0DAA090037B82F /* Frameworks */,
				5FDE05561B0DAA090037B82F /* Resources */,
			);
			buildRules = (
			);
			dependencies = (
				5FDE055F1B0DAA090037B82F /* PBXTargetDependency */,
			);
			name = DynamicLinksExampleTests;
			productName = DurableLinksExampleTests;
			productReference = 5FDE05581B0DAA090037B82F /* DynamicLinksExample.xctest */;
			productType = "com.apple.product-type.bundle.unit-test";
		};
/* End PBXNativeTarget section */

/* Begin PBXProject section */
		5F5A53441ADE670C00F81DF0 /* Project object */ = {
			isa = PBXProject;
			attributes = {
				LastSwiftUpdateCheck = 0710;
				LastUpgradeCheck = 0730;
				ORGANIZATIONNAME = "Google Inc.";
				TargetAttributes = {
					5F5A534B1ADE670C00F81DF0 = {
						CreatedOnToolsVersion = 6.3;
<<<<<<< HEAD
						LastSwiftMigration = 0800;
						SystemCapabilities = {
							com.apple.SafariKeychain = {
								enabled = 0;
							};
						};
=======
>>>>>>> 8551980c
					};
					5F5A53781ADE67D500F81DF0 = {
						CreatedOnToolsVersion = 6.3;
						LastSwiftMigration = 0800;
					};
					5FDE05571B0DAA090037B82F = {
						CreatedOnToolsVersion = 6.3.2;
						LastSwiftMigration = 0800;
						TestTargetID = 5F5A534B1ADE670C00F81DF0;
					};
				};
			};
			buildConfigurationList = 5F5A53471ADE670C00F81DF0 /* Build configuration list for PBXProject "DynamicLinksExample" */;
			compatibilityVersion = "Xcode 3.2";
			developmentRegion = English;
			hasScannedForEncodings = 0;
			knownRegions = (
				en,
				Base,
			);
			mainGroup = 5F5A53431ADE670C00F81DF0;
			productRefGroup = 5F5A534D1ADE670C00F81DF0 /* Products */;
			projectDirPath = "";
			projectRoot = "";
			targets = (
				5F5A534B1ADE670C00F81DF0 /* DynamicLinksExample */,
				5F5A53781ADE67D500F81DF0 /* DynamicLinksExampleSwift */,
				5FDE05571B0DAA090037B82F /* DynamicLinksExampleTests */,
			);
		};
/* End PBXProject section */

/* Begin PBXResourcesBuildPhase section */
		5F5A534A1ADE670C00F81DF0 /* Resources */ = {
			isa = PBXResourcesBuildPhase;
			buildActionMask = 2147483647;
			files = (
				5F99610C1AE0CF4F0034F503 /* LaunchScreen.xib in Resources */,
				5F99610A1AE0CF4F0034F503 /* Images.xcassets in Resources */,
				5F5A535B1ADE670C00F81DF0 /* Main.storyboard in Resources */,
			);
			runOnlyForDeploymentPostprocessing = 0;
		};
		5F5A53771ADE67D500F81DF0 /* Resources */ = {
			isa = PBXResourcesBuildPhase;
			buildActionMask = 2147483647;
			files = (
				5F99610D1AE0CF4F0034F503 /* LaunchScreen.xib in Resources */,
				5F5A539C1ADE69AA00F81DF0 /* Main.storyboard in Resources */,
				5F99610B1AE0CF4F0034F503 /* Images.xcassets in Resources */,
			);
			runOnlyForDeploymentPostprocessing = 0;
		};
		5FDE05561B0DAA090037B82F /* Resources */ = {
			isa = PBXResourcesBuildPhase;
			buildActionMask = 2147483647;
			files = (
			);
			runOnlyForDeploymentPostprocessing = 0;
		};
/* End PBXResourcesBuildPhase section */

/* Begin PBXSourcesBuildPhase section */
		5F5A53481ADE670C00F81DF0 /* Sources */ = {
			isa = PBXSourcesBuildPhase;
			buildActionMask = 2147483647;
			files = (
				5F5A53581ADE670C00F81DF0 /* ViewController.m in Sources */,
				5F5A53551ADE670C00F81DF0 /* AppDelegate.m in Sources */,
				5F5A53521ADE670C00F81DF0 /* main.m in Sources */,
			);
			runOnlyForDeploymentPostprocessing = 0;
		};
		5F5A53751ADE67D500F81DF0 /* Sources */ = {
			isa = PBXSourcesBuildPhase;
			buildActionMask = 2147483647;
			files = (
				5F5A53801ADE67D500F81DF0 /* ViewController.swift in Sources */,
				5F5A537E1ADE67D500F81DF0 /* AppDelegate.swift in Sources */,
			);
			runOnlyForDeploymentPostprocessing = 0;
		};
		5FDE05541B0DAA090037B82F /* Sources */ = {
			isa = PBXSourcesBuildPhase;
			buildActionMask = 2147483647;
			files = (
			);
			runOnlyForDeploymentPostprocessing = 0;
		};
/* End PBXSourcesBuildPhase section */

/* Begin PBXTargetDependency section */
		5FDE055F1B0DAA090037B82F /* PBXTargetDependency */ = {
			isa = PBXTargetDependency;
			target = 5F5A534B1ADE670C00F81DF0 /* DynamicLinksExample */;
			targetProxy = 5FDE055E1B0DAA090037B82F /* PBXContainerItemProxy */;
		};
/* End PBXTargetDependency section */

/* Begin PBXVariantGroup section */
		5F5A53591ADE670C00F81DF0 /* Main.storyboard */ = {
			isa = PBXVariantGroup;
			children = (
				5F5A535A1ADE670C00F81DF0 /* Base */,
			);
			name = Main.storyboard;
			sourceTree = "<group>";
		};
/* End PBXVariantGroup section */

/* Begin XCBuildConfiguration section */
		5F5A536D1ADE670C00F81DF0 /* Debug */ = {
			isa = XCBuildConfiguration;
			buildSettings = {
				ALWAYS_SEARCH_USER_PATHS = NO;
				CLANG_CXX_LANGUAGE_STANDARD = "gnu++0x";
				CLANG_CXX_LIBRARY = "libc++";
				CLANG_ENABLE_MODULES = YES;
				CLANG_ENABLE_OBJC_ARC = YES;
				CLANG_WARN_BOOL_CONVERSION = YES;
				CLANG_WARN_CONSTANT_CONVERSION = YES;
				CLANG_WARN_DIRECT_OBJC_ISA_USAGE = YES_ERROR;
				CLANG_WARN_EMPTY_BODY = YES;
				CLANG_WARN_ENUM_CONVERSION = YES;
				CLANG_WARN_INT_CONVERSION = YES;
				CLANG_WARN_OBJC_ROOT_CLASS = YES_ERROR;
				CLANG_WARN_UNREACHABLE_CODE = YES;
				CLANG_WARN__DUPLICATE_METHOD_MATCH = YES;
				"CODE_SIGN_IDENTITY[sdk=iphoneos*]" = "iPhone Developer";
				COPY_PHASE_STRIP = NO;
				ENABLE_BITCODE = NO;
				ENABLE_STRICT_OBJC_MSGSEND = YES;
				ENABLE_TESTABILITY = YES;
				GCC_C_LANGUAGE_STANDARD = gnu99;
				GCC_DYNAMIC_NO_PIC = NO;
				GCC_NO_COMMON_BLOCKS = YES;
				GCC_OPTIMIZATION_LEVEL = 0;
				GCC_PREPROCESSOR_DEFINITIONS = (
					"DEBUG=1",
					"$(inherited)",
				);
				GCC_SYMBOLS_PRIVATE_EXTERN = NO;
				GCC_WARN_64_TO_32_BIT_CONVERSION = YES;
				GCC_WARN_ABOUT_RETURN_TYPE = YES_ERROR;
				GCC_WARN_UNDECLARED_SELECTOR = YES;
				GCC_WARN_UNINITIALIZED_AUTOS = YES_AGGRESSIVE;
				GCC_WARN_UNUSED_FUNCTION = YES;
				GCC_WARN_UNUSED_VARIABLE = YES;
				IPHONEOS_DEPLOYMENT_TARGET = 7.0;
				MTL_ENABLE_DEBUG_INFO = YES;
				ONLY_ACTIVE_ARCH = YES;
				SDKROOT = iphoneos;
				TARGETED_DEVICE_FAMILY = "1,2";
			};
			name = Debug;
		};
		5F5A536E1ADE670C00F81DF0 /* Release */ = {
			isa = XCBuildConfiguration;
			buildSettings = {
				ALWAYS_SEARCH_USER_PATHS = NO;
				CLANG_CXX_LANGUAGE_STANDARD = "gnu++0x";
				CLANG_CXX_LIBRARY = "libc++";
				CLANG_ENABLE_MODULES = YES;
				CLANG_ENABLE_OBJC_ARC = YES;
				CLANG_WARN_BOOL_CONVERSION = YES;
				CLANG_WARN_CONSTANT_CONVERSION = YES;
				CLANG_WARN_DIRECT_OBJC_ISA_USAGE = YES_ERROR;
				CLANG_WARN_EMPTY_BODY = YES;
				CLANG_WARN_ENUM_CONVERSION = YES;
				CLANG_WARN_INT_CONVERSION = YES;
				CLANG_WARN_OBJC_ROOT_CLASS = YES_ERROR;
				CLANG_WARN_UNREACHABLE_CODE = YES;
				CLANG_WARN__DUPLICATE_METHOD_MATCH = YES;
				"CODE_SIGN_IDENTITY[sdk=iphoneos*]" = "iPhone Developer";
				COPY_PHASE_STRIP = YES;
				ENABLE_BITCODE = NO;
				ENABLE_NS_ASSERTIONS = NO;
				ENABLE_STRICT_OBJC_MSGSEND = YES;
				GCC_C_LANGUAGE_STANDARD = gnu99;
				GCC_NO_COMMON_BLOCKS = YES;
				GCC_WARN_64_TO_32_BIT_CONVERSION = YES;
				GCC_WARN_ABOUT_RETURN_TYPE = YES_ERROR;
				GCC_WARN_UNDECLARED_SELECTOR = YES;
				GCC_WARN_UNINITIALIZED_AUTOS = YES_AGGRESSIVE;
				GCC_WARN_UNUSED_FUNCTION = YES;
				GCC_WARN_UNUSED_VARIABLE = YES;
				IPHONEOS_DEPLOYMENT_TARGET = 7.0;
				MTL_ENABLE_DEBUG_INFO = NO;
				SDKROOT = iphoneos;
				TARGETED_DEVICE_FAMILY = "1,2";
				VALIDATE_PRODUCT = YES;
			};
			name = Release;
		};
		5F5A53701ADE670C00F81DF0 /* Debug */ = {
			isa = XCBuildConfiguration;
			buildSettings = {
				ASSETCATALOG_COMPILER_APPICON_NAME = AppIcon;
				ASSETCATALOG_COMPILER_LAUNCHIMAGE_NAME = LaunchImage;
				CODE_SIGN_ENTITLEMENTS = DynamicLinksExample/DynamicLinksExample.entitlements;
				CODE_SIGN_IDENTITY = "iPhone Developer";
				DEVELOPMENT_TEAM = EQHXZ8M8AV;
				ENABLE_BITCODE = NO;
				INFOPLIST_FILE = "$(SRCROOT)/DynamicLinksExample/Info.plist";
				LD_RUNPATH_SEARCH_PATHS = "$(inherited) @executable_path/Frameworks";
				PRODUCT_BUNDLE_IDENTIFIER = com.google.sample.firebase.dynamiclinks;
				PRODUCT_NAME = DynamicLinksExample;
				SWIFT_VERSION = 3.0;
			};
			name = Debug;
		};
		5F5A53711ADE670C00F81DF0 /* Release */ = {
			isa = XCBuildConfiguration;
			buildSettings = {
				ASSETCATALOG_COMPILER_APPICON_NAME = AppIcon;
				ASSETCATALOG_COMPILER_LAUNCHIMAGE_NAME = LaunchImage;
				CODE_SIGN_ENTITLEMENTS = DynamicLinksExample/DynamicLinksExample.entitlements;
				CODE_SIGN_IDENTITY = "iPhone Developer";
				DEVELOPMENT_TEAM = EQHXZ8M8AV;
				ENABLE_BITCODE = NO;
				INFOPLIST_FILE = "$(SRCROOT)/DynamicLinksExample/Info.plist";
				LD_RUNPATH_SEARCH_PATHS = "$(inherited) @executable_path/Frameworks";
				PRODUCT_BUNDLE_IDENTIFIER = com.google.sample.firebase.dynamiclinks;
				PRODUCT_NAME = DynamicLinksExample;
				SWIFT_VERSION = 3.0;
			};
			name = Release;
		};
		5F5A53951ADE67D500F81DF0 /* Debug */ = {
			isa = XCBuildConfiguration;
			buildSettings = {
				ASSETCATALOG_COMPILER_APPICON_NAME = AppIcon;
				ASSETCATALOG_COMPILER_LAUNCHIMAGE_NAME = LaunchImage;
				CODE_SIGN_ENTITLEMENTS = DynamicLinksExample/DynamicLinksExample.entitlements;
				CODE_SIGN_IDENTITY = "iPhone Developer";
				DEVELOPMENT_TEAM = EQHXZ8M8AV;
				INFOPLIST_FILE = "$(SRCROOT)/DynamicLinksExample/Info.plist";
				LD_RUNPATH_SEARCH_PATHS = "$(inherited) @executable_path/Frameworks";
				PRODUCT_BUNDLE_IDENTIFIER = com.google.sample.firebase.dynamiclinks;
				PRODUCT_NAME = DynamicLinksExample;
				SWIFT_VERSION = 2.3;
			};
			name = Debug;
		};
		5F5A53961ADE67D500F81DF0 /* Release */ = {
			isa = XCBuildConfiguration;
			buildSettings = {
				ASSETCATALOG_COMPILER_APPICON_NAME = AppIcon;
				ASSETCATALOG_COMPILER_LAUNCHIMAGE_NAME = LaunchImage;
				CODE_SIGN_ENTITLEMENTS = DynamicLinksExample/DynamicLinksExample.entitlements;
				CODE_SIGN_IDENTITY = "iPhone Developer";
				DEVELOPMENT_TEAM = EQHXZ8M8AV;
				INFOPLIST_FILE = "$(SRCROOT)/DynamicLinksExample/Info.plist";
				LD_RUNPATH_SEARCH_PATHS = "$(inherited) @executable_path/Frameworks";
				PRODUCT_BUNDLE_IDENTIFIER = com.google.sample.firebase.dynamiclinks;
				PRODUCT_NAME = DynamicLinksExample;
				SWIFT_VERSION = 2.3;
			};
			name = Release;
		};
		5FDE05601B0DAA090037B82F /* Debug */ = {
			isa = XCBuildConfiguration;
			buildSettings = {
				BUNDLE_LOADER = "$(TEST_HOST)";
				DEBUG_INFORMATION_FORMAT = "dwarf-with-dsym";
				FRAMEWORK_SEARCH_PATHS = (
					"$(SDKROOT)/Developer/Library/Frameworks",
					"$(inherited)",
				);
				GCC_PREPROCESSOR_DEFINITIONS = (
					"DEBUG=1",
					"$(inherited)",
				);
				HEADER_SEARCH_PATHS = (
					"$(inherited)",
					/Applications/Xcode.app/Contents/Developer/Toolchains/XcodeDefault.xctoolchain/usr/include,
					DurableLinksExample,
				);
				INFOPLIST_FILE = DurableLinksExample/Info.plist;
				IPHONEOS_DEPLOYMENT_TARGET = 8.3;
				LD_RUNPATH_SEARCH_PATHS = "$(inherited) @executable_path/Frameworks @loader_path/Frameworks";
				PRODUCT_NAME = DynamicLinksExample;
				SWIFT_VERSION = 3.0;
				TEST_HOST = "$(BUILT_PRODUCTS_DIR)/DynamicLinksExample.app/DynamicLinksExample";
			};
			name = Debug;
		};
		5FDE05611B0DAA090037B82F /* Release */ = {
			isa = XCBuildConfiguration;
			buildSettings = {
				BUNDLE_LOADER = "$(TEST_HOST)";
				COPY_PHASE_STRIP = NO;
				DEBUG_INFORMATION_FORMAT = "dwarf-with-dsym";
				FRAMEWORK_SEARCH_PATHS = (
					"$(SDKROOT)/Developer/Library/Frameworks",
					"$(inherited)",
				);
				HEADER_SEARCH_PATHS = (
					"$(inherited)",
					/Applications/Xcode.app/Contents/Developer/Toolchains/XcodeDefault.xctoolchain/usr/include,
					DurableLinksExample,
				);
				INFOPLIST_FILE = DurableLinksExample/Info.plist;
				IPHONEOS_DEPLOYMENT_TARGET = 8.3;
				LD_RUNPATH_SEARCH_PATHS = "$(inherited) @executable_path/Frameworks @loader_path/Frameworks";
				PRODUCT_NAME = DynamicLinksExample;
				SWIFT_VERSION = 3.0;
				TEST_HOST = "$(BUILT_PRODUCTS_DIR)/DynamicLinksExample.app/DynamicLinksExample";
			};
			name = Release;
		};
/* End XCBuildConfiguration section */

/* Begin XCConfigurationList section */
		5F5A53471ADE670C00F81DF0 /* Build configuration list for PBXProject "DynamicLinksExample" */ = {
			isa = XCConfigurationList;
			buildConfigurations = (
				5F5A536D1ADE670C00F81DF0 /* Debug */,
				5F5A536E1ADE670C00F81DF0 /* Release */,
			);
			defaultConfigurationIsVisible = 0;
			defaultConfigurationName = Release;
		};
		5F5A536F1ADE670C00F81DF0 /* Build configuration list for PBXNativeTarget "DynamicLinksExample" */ = {
			isa = XCConfigurationList;
			buildConfigurations = (
				5F5A53701ADE670C00F81DF0 /* Debug */,
				5F5A53711ADE670C00F81DF0 /* Release */,
			);
			defaultConfigurationIsVisible = 0;
			defaultConfigurationName = Release;
		};
		5F5A53991ADE67D500F81DF0 /* Build configuration list for PBXNativeTarget "DynamicLinksExampleSwift" */ = {
			isa = XCConfigurationList;
			buildConfigurations = (
				5F5A53951ADE67D500F81DF0 /* Debug */,
				5F5A53961ADE67D500F81DF0 /* Release */,
			);
			defaultConfigurationIsVisible = 0;
			defaultConfigurationName = Release;
		};
		5FDE05621B0DAA090037B82F /* Build configuration list for PBXNativeTarget "DynamicLinksExampleTests" */ = {
			isa = XCConfigurationList;
			buildConfigurations = (
				5FDE05601B0DAA090037B82F /* Debug */,
				5FDE05611B0DAA090037B82F /* Release */,
			);
			defaultConfigurationIsVisible = 0;
			defaultConfigurationName = Release;
		};
/* End XCConfigurationList section */
	};
	rootObject = 5F5A53441ADE670C00F81DF0 /* Project object */;
}<|MERGE_RESOLUTION|>--- conflicted
+++ resolved
@@ -203,15 +203,6 @@
 				TargetAttributes = {
 					5F5A534B1ADE670C00F81DF0 = {
 						CreatedOnToolsVersion = 6.3;
-<<<<<<< HEAD
-						LastSwiftMigration = 0800;
-						SystemCapabilities = {
-							com.apple.SafariKeychain = {
-								enabled = 0;
-							};
-						};
-=======
->>>>>>> 8551980c
 					};
 					5F5A53781ADE67D500F81DF0 = {
 						CreatedOnToolsVersion = 6.3;

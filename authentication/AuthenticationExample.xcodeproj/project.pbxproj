--- conflicted
+++ resolved
@@ -24,12 +24,6 @@
 		EF6DB4D41CDD610200319C08 /* CustomTokenViewController.m in Sources */ = {isa = PBXBuildFile; fileRef = EF6DB4CE1CDD610200319C08 /* CustomTokenViewController.m */; };
 		EF6DB4D51CDD610200319C08 /* EmailViewController.m in Sources */ = {isa = PBXBuildFile; fileRef = EF6DB4CF1CDD610200319C08 /* EmailViewController.m */; };
 		EF6DB4D61CDD610200319C08 /* MainViewController.m in Sources */ = {isa = PBXBuildFile; fileRef = EF6DB4D01CDD610200319C08 /* MainViewController.m */; };
-<<<<<<< HEAD
-		EF6DB4DD1CE2ED6200319C08 /* GoogleService-Info.plist in Resources */ = {isa = PBXBuildFile; fileRef = EF6DB4DC1CE2ED6200319C08 /* GoogleService-Info.plist */; };
-=======
-		EF6DB4D81CDD660A00319C08 /* GoogleService-Info.plist in Resources */ = {isa = PBXBuildFile; fileRef = EF6DB4D71CDD660A00319C08 /* GoogleService-Info.plist */; };
-		EF6DB4D91CE145EF00319C08 /* GoogleService-Info.plist in Resources */ = {isa = PBXBuildFile; fileRef = EF6DB4D71CDD660A00319C08 /* GoogleService-Info.plist */; };
->>>>>>> a7f19bca
 /* End PBXBuildFile section */
 
 /* Begin PBXFileReference section */
@@ -55,11 +49,6 @@
 		EF6DB4D11CDD610200319C08 /* CustomTokenViewController.h */ = {isa = PBXFileReference; fileEncoding = 4; lastKnownFileType = sourcecode.c.h; path = CustomTokenViewController.h; sourceTree = "<group>"; };
 		EF6DB4D21CDD610200319C08 /* EmailViewController.h */ = {isa = PBXFileReference; fileEncoding = 4; lastKnownFileType = sourcecode.c.h; path = EmailViewController.h; sourceTree = "<group>"; };
 		EF6DB4D31CDD610200319C08 /* MainViewController.h */ = {isa = PBXFileReference; fileEncoding = 4; lastKnownFileType = sourcecode.c.h; path = MainViewController.h; sourceTree = "<group>"; };
-<<<<<<< HEAD
-		EF6DB4DC1CE2ED6200319C08 /* GoogleService-Info.plist */ = {isa = PBXFileReference; fileEncoding = 4; lastKnownFileType = text.plist.xml; name = "GoogleService-Info.plist"; path = "AuthenticationExample/GoogleService-Info.plist"; sourceTree = "<group>"; };
-=======
-		EF6DB4D71CDD660A00319C08 /* GoogleService-Info.plist */ = {isa = PBXFileReference; fileEncoding = 4; lastKnownFileType = text.plist.xml; name = "GoogleService-Info.plist"; path = "AuthenticationExample/GoogleService-Info.plist"; sourceTree = "<group>"; };
->>>>>>> a7f19bca
 /* End PBXFileReference section */
 
 /* Begin PBXFrameworksBuildPhase section */
@@ -83,11 +72,6 @@
 		5F5A53431ADE670C00F81DF0 = {
 			isa = PBXGroup;
 			children = (
-<<<<<<< HEAD
-				EF6DB4DC1CE2ED6200319C08 /* GoogleService-Info.plist */,
-=======
-				EF6DB4D71CDD660A00319C08 /* GoogleService-Info.plist */,
->>>>>>> a7f19bca
 				5F5A534E1ADE670C00F81DF0 /* AuthenticationExample */,
 				5F5A537A1ADE67D500F81DF0 /* AuthenticationExampleSwift */,
 				5F5A534D1ADE670C00F81DF0 /* Products */,
@@ -243,11 +227,6 @@
 			buildActionMask = 2147483647;
 			files = (
 				5F99610C1AE0CF4F0034F503 /* LaunchScreen.xib in Resources */,
-<<<<<<< HEAD
-				EF6DB4DD1CE2ED6200319C08 /* GoogleService-Info.plist in Resources */,
-=======
-				EF6DB4D81CDD660A00319C08 /* GoogleService-Info.plist in Resources */,
->>>>>>> a7f19bca
 				10B054031C6A3C630061077D /* Main.storyboard in Resources */,
 				5F99610A1AE0CF4F0034F503 /* Images.xcassets in Resources */,
 			);

//
//  Copyright (c) 2016 Google Inc.
//
//  Licensed under the Apache License, Version 2.0 (the "License");
//  you may not use this file except in compliance with the License.
//  You may obtain a copy of the License at
//
//  http://www.apache.org/licenses/LICENSE-2.0
//
//  Unless required by applicable law or agreed to in writing, software
//  distributed under the License is distributed on an "AS IS" BASIS,
//  WITHOUT WARRANTIES OR CONDITIONS OF ANY KIND, either express or implied.
//  See the License for the specific language governing permissions and
//  limitations under the License.
//

import UIKit

// [START usermanagement_view_import]
import Firebase
// [END usermanagement_view_import]
import GoogleSignIn
import FBSDKCoreKit
import FBSDKLoginKit
import TwitterKit

@objc(MainViewController)
class MainViewController: UITableViewController, UIPickerViewDataSource, UIPickerViewDelegate, GIDSignInDelegate, GIDSignInUIDelegate {

  let kSectionToken = 3
  let kSectionProviders = 2
  let kSectionUser = 1
  let kSectionSignIn = 0

  /*! @var kOKButtonText
  @brief The text of the "OK" button for the Sign In result dialogs.
  */
  let kOKButtonText = "OK"

  /*! @var kTokenRefreshedAlertTitle
  @brief The title of the "Token Refreshed" alert.
  */
  let kTokenRefreshedAlertTitle = "Token"

  /*! @var kTokenRefreshErrorAlertTitle
  @brief The title of the "Token Refresh error" alert.
  */
  let kTokenRefreshErrorAlertTitle = "Get Token Error"

  /** @var kSetDisplayNameTitle
  @brief The title of the "Set Display Name" error dialog.
  */
  let kSetDisplayNameTitle = "Set Display Name"

  /** @var kUnlinkTitle
   @brief The text of the "Unlink from Provider" error Dialog.
   */
  let kUnlinkTitle = "Unlink from Provider"

  /** @var kChangeEmailText
  @brief The title of the "Change Email" button.
  */
  let kChangeEmailText = "Change Email"

  /** @var kChangePasswordText
  @brief The title of the "Change Password" button.
  */
  let kChangePasswordText = "Change Password"

  var handle: FIRAuthStateDidChangeListenerHandle?
  var maskView: UIView?
  var providerPickerView: UIPickerView?
  var providerToolbar: UIToolbar?
  var selectedRow: Int?
  var pickerData: Array<String>?

  func createPickerView() {
    selectedRow = 0
    maskView = UIView.init(frame: CGRect.init(x: 0, y: 0, width: view.bounds.size.width, height: view.bounds.size.height))
    maskView!.backgroundColor = UIColor.init(red: 0, green: 0, blue: 0, alpha: 0.5)

    view.addSubview(maskView!)
    providerToolbar = UIToolbar.init(frame: CGRect.init(x: 0, y: view.bounds.size.height - 344, width: view.bounds.size.width, height: 44))

    let done = UIBarButtonItem.init(barButtonSystemItem: .Done, target: self, action: #selector(MainViewController.dismissActionSheet(_:)))
    providerToolbar!.items = [UIBarButtonItem.init(barButtonSystemItem: .FlexibleSpace, target: nil, action: nil), done]
    providerToolbar!.barStyle = .Black
    view.addSubview(providerToolbar!)

    providerPickerView = UIPickerView.init(frame: CGRect.init(x: 0, y: view.bounds.size.height - 300, width: 0, height: 0))
    providerPickerView!.backgroundColor = UIColor.init(red: 1, green: 1, blue: 1, alpha: 0.5)
    providerPickerView!.showsSelectionIndicator = true
    providerPickerView!.dataSource = self
    providerPickerView!.delegate = self

    view.addSubview(providerPickerView!)
  }

  func pickerView(pickerView: UIPickerView, numberOfRowsInComponent component: Int) -> Int {
    return pickerData!.count
  }

  func numberOfComponentsInPickerView(pickerView: UIPickerView) -> Int {
    return 1
  }

  func pickerView(pickerView: UIPickerView, titleForRow row: Int, forComponent component: Int) -> String? {
    return pickerData![row]
  }

  func pickerView(pickerView: UIPickerView, didSelectRow row: Int, inComponent component: Int) {
    selectedRow = row
  }

  @IBAction func didTapSignIn(sender: AnyObject) {
    pickerData = ["Email", FIRFacebookAuthProviderID, FIRGoogleAuthProviderID, FIRTwitterAuthProviderID, "Guest", "CustomToken"]
    createPickerView()
  }

  @IBAction func didTapLink(sender: AnyObject) {
    var pickerData = [FIRFacebookAuthProviderID, FIRGoogleAuthProviderID, FIRTwitterAuthProviderID]
    for userInfo in (FIRAuth.auth()?.currentUser?.providerData)! {
      if let index = pickerData.indexOf(userInfo.providerID) {
        pickerData.removeAtIndex(index)
      }
    }
    self.pickerData = pickerData
    createPickerView()
  }

  func dismissActionSheet(sender: AnyObject) {
    maskView!.removeFromSuperview()
    providerPickerView!.removeFromSuperview()
    providerToolbar!.removeFromSuperview()
    let selectedProvider = pickerData![selectedRow!]
    switch selectedProvider {
    case "Email":
      performSegueWithIdentifier("email", sender:nil)
    case FIRFacebookAuthProviderID:
      let loginManager = FBSDKLoginManager()
      loginManager.logInWithReadPermissions(["email"], fromViewController: self, handler: { (result, error) in
        if let error = error {
          self.showMessagePrompt(error.localizedDescription)
        } else if(result.isCancelled) {
          print("FBLogin cancelled")
        } else {
          // [START headless_facebook_auth]
          let credential = FIRFacebookAuthProvider.credentialWithAccessToken(FBSDKAccessToken.currentAccessToken().tokenString)
          // [END headless_facebook_auth]
          self.firebaseLogin(credential)
        }
      })
    case FIRGoogleAuthProviderID:
      GIDSignIn.sharedInstance().clientID = FIRApp.defaultApp()?.options.clientID
      GIDSignIn.sharedInstance().uiDelegate = self
      GIDSignIn.sharedInstance().delegate = self
      GIDSignIn.sharedInstance().signIn()
    case FIRTwitterAuthProviderID:
      Twitter.sharedInstance().logInWithCompletion() { (session, error) in
        if let session = session {
          // [START headless_twitter_auth]
          let credential = FIRTwitterAuthProvider.credentialWithToken(session.authToken, secret: session.authTokenSecret)
          // [END headless_twitter_auth]
          self.firebaseLogin(credential)
        } else {
          self.showMessagePrompt((error?.localizedDescription)!)
        }
      }
    case "CustomToken":
      performSegueWithIdentifier("customToken", sender: nil)
    case "Guest":
      self.showSpinner({
        // [START firebase_auth_anonymous]
        FIRAuth.auth()?.signInAnonymouslyWithCompletion() { (user, error) in
          // [START_EXCLUDE]
          self.hideSpinner({
            if let error = error {
              self.showMessagePrompt(error.localizedDescription)
              return
            }
          })
          // [END_EXCLUDE]
        }
        // [END firebase_auth_anonymous]
      })
    default:
      break
    }
  }

  func firebaseLogin(credential: FIRAuthCredential) {
    showSpinner({
      if let user = FIRAuth.auth()?.currentUser {
        // [START link_credential]
        user.linkWithCredential(credential) { (user, error) in
          // [START_EXCLUDE]
          self.hideSpinner({
            if let error = error {
              self.showMessagePrompt(error.localizedDescription)
              return
            }
          })
          // [END_EXCLUDE]
        }
        // [END link_credential]
      } else {
        // [START signin_credential]
        FIRAuth.auth()?.signInWithCredential(credential) { (user, error) in
          // [START_EXCLUDE]
          self.hideSpinner({
            if let error = error {
              self.showMessagePrompt(error.localizedDescription)
              return
            }
          })
          // [END_EXCLUDE]
        }
        // [END signin_credential]
      }
    })
  }

  // [START headless_google_auth]
  func signIn(signIn: GIDSignIn!, didSignInForUser user: GIDGoogleUser!, withError error: NSError?) {
    if let error = error {
      self.showMessagePrompt(error.localizedDescription)
      return
    }

    let authentication = user.authentication
    let credential = FIRGoogleAuthProvider.credentialWithIDToken(authentication.idToken,
        accessToken: authentication.accessToken)
    // [START_EXCLUDE]
    firebaseLogin(credential)
    // [END_EXCLUDE]
  }
  // [END headless_google_auth]

  @IBAction func didTapSignOut(sender: AnyObject) {
    // [START signout]
    let firebaseAuth = FIRAuth.auth()
    do {
      try firebaseAuth?.signOut()
    } catch let signOutError as NSError {
      print ("Error signing out: %@", signOutError)
    }
    // [END signout]
  }

  override func viewWillAppear(animated: Bool) {
    super.viewWillAppear(animated)
    handle = FIRAuth.auth()?.addAuthStateDidChangeListener() { (auth, user) in
      if let user = user {
        self.navigationItem.title = user.displayName
      } else {
        self.navigationItem.title = "Sign In"
      }
      self.tableView.reloadData()
    }
  }

  override func viewWillDisappear(animated: Bool) {
    super.viewWillDisappear(animated)
    FIRAuth.auth()?.removeAuthStateDidChangeListener(handle!)
  }

  override func tableView(tableView: UITableView, numberOfRowsInSection section: Int) -> Int {
    switch section {
    case kSectionSignIn:
      return 1
    case kSectionUser, kSectionToken:
      if FIRAuth.auth()?.currentUser != nil {
        return 1
      } else {
        return 0
      }
    case kSectionProviders:
      if let user = FIRAuth.auth()?.currentUser {
        return user.providerData.count
      }
      return 0
    default:
      return 0
    }
  }

  override func tableView(tableView: UITableView, cellForRowAtIndexPath indexPath: NSIndexPath) -> UITableViewCell {
    let cell: UITableViewCell?
    switch indexPath.section {
    case kSectionSignIn:
      if FIRAuth.auth()?.currentUser != nil {
        cell = tableView.dequeueReusableCellWithIdentifier("SignOut")
      } else {
        cell = tableView.dequeueReusableCellWithIdentifier("SignIn")
      }
    case kSectionUser:
      cell = tableView.dequeueReusableCellWithIdentifier("Profile")
      let user = FIRAuth.auth()?.currentUser
      let emailLabel = cell?.viewWithTag(1) as! UILabel
      let userIDLabel = cell?.viewWithTag(2) as! UILabel
      let profileImageView = cell?.viewWithTag(3) as! UIImageView
      emailLabel.text = user?.email
      userIDLabel.text = user?.uid

      let photoURL = user?.photoURL
      struct last {
        static var photoURL: NSURL? = nil
      }
      last.photoURL = photoURL;  // to prevent earlier image overwrites later one.
      if (photoURL != nil) {
        dispatch_async(dispatch_get_global_queue(DISPATCH_QUEUE_PRIORITY_BACKGROUND, 0), {
          let image = UIImage.init(data: NSData.init(contentsOfURL: photoURL!)!)
          dispatch_async(dispatch_get_main_queue(), {
            if (photoURL == last.photoURL) {
              profileImageView.image = image
            }
          })
        })
      } else {
        profileImageView.image = UIImage.init(named: "ic_account_circle")
      }
    case kSectionProviders:
      cell = tableView.dequeueReusableCellWithIdentifier("Provider")
      let userInfo = FIRAuth.auth()?.currentUser?.providerData[indexPath.row]
      cell?.textLabel?.text = userInfo?.providerID
      cell?.detailTextLabel?.text = userInfo?.uid
    case kSectionToken:
      cell = tableView.dequeueReusableCellWithIdentifier("Token")
    default:
      cell = nil
    }
    return cell!
  }

  override func tableView(tableView: UITableView, titleForDeleteConfirmationButtonForRowAtIndexPath indexPath: NSIndexPath) -> String? {
    return "Unlink"
  }

  // Swipe to delete
  override func tableView(tableView: UITableView, commitEditingStyle editingStyle: UITableViewCellEditingStyle, forRowAtIndexPath indexPath: NSIndexPath) {
    if editingStyle == .Delete {
      let providerID = FIRAuth.auth()?.currentUser?.providerData[indexPath.row].providerID
      showSpinner({
        // [START unlink_provider]
        FIRAuth.auth()?.currentUser?.unlinkFromProvider(providerID!) { (user, error) in
          // [START_EXCLUDE]
          self.hideSpinner({
            if let error = error {
              self.showMessagePrompt(error.localizedDescription)
              return
            }
            tableView.reloadData()
          })
          // [END_EXCLUDE]
        }
        // [END unlink_provider]
      })
    }
  }

  override func tableView(tableView: UITableView, heightForRowAtIndexPath indexPath: NSIndexPath) -> CGFloat {
    if indexPath.section == kSectionUser {
      return 200
    }
    return 44
  }

  override func numberOfSectionsInTableView(tableView: UITableView) -> Int {
    return 4
  }

  @IBAction func didTokenRefresh(sender: AnyObject) {
    let action: FIRAuthTokenCallback = {(token, error) in
      let okAction = UIAlertAction.init(title: self.kOKButtonText, style: .Default)
        {action in print(self.kOKButtonText)}
      if let error = error {
        let alertController  = UIAlertController.init(title: self.kTokenRefreshErrorAlertTitle,
          message: error.localizedDescription, preferredStyle: .Alert)
        alertController.addAction(okAction)
        self.presentViewController(alertController, animated: true, completion: nil)
        return
      }

      // Log token refresh event to Scion.
      FIRAnalytics.logEventWithName("tokenrefresh", parameters: nil)

      let alertController = UIAlertController.init(title: self.kTokenRefreshedAlertTitle,
          message: token, preferredStyle: .Alert)
        alertController.addAction(okAction)
        self.presentViewController(alertController, animated: true, completion: nil)
    }
    // [START token_refresh]
    FIRAuth.auth()?.currentUser?.getTokenForcingRefresh(true, completion: action)
    // [END token_refresh]
  }

  /** @fn setDisplayName
  @brief Changes the display name of the current user.
  */
  @IBAction func didSetDisplayName(sender: AnyObject) {
    showTextInputPromptWithMessage("Display Name:") { (userPressedOK, userInput) in
      if let userInput = userInput {
        self.showSpinner({
          // [START profile_change]
          let changeRequest = FIRAuth.auth()?.currentUser?.profileChangeRequest()
          changeRequest?.displayName = userInput
          changeRequest?.commitChangesWithCompletion() { (error) in
            // [END profile_change]
            self.hideSpinner({
              self.showTypicalUIForUserUpdateResultsWithTitle(self.kSetDisplayNameTitle, error: error)
              self.navigationItem.title = FIRAuth.auth()?.currentUser?.displayName
            })
          }
        })
      } else {
        self.showMessagePrompt("displayname can't be empty")
      }
<<<<<<< HEAD
=======

      self.showSpinner({
        // [START profile_change]
        let changeRequest = FIRAuth.auth()?.currentUser?.profileChangeRequest()
        changeRequest?.displayName = userInput!
        changeRequest?.commitChangesWithCompletion() { (error) in
          // [START_EXCLUDE]
          self.hideSpinner({
            self.showTypicalUIForUserUpdateResultsWithTitle(self.kSetDisplayNameTitle, error: error)
            self.navigationItem.title = FIRAuth.auth()?.currentUser?.displayName
          })
          // [END_EXCLUDE]
        }
        // [END profile_change]
      })
>>>>>>> d4d987e9
    }
  }

  /** @fn requestVerifyEmail
  @brief Requests a "verify email" email be sent.
  */
  @IBAction func didRequestVerifyEmail(sender: AnyObject) {
    showSpinner({
      // [START send_verification_email]
<<<<<<< HEAD
      FIRAuth.auth()?.currentUser?.sendEmailVerificationWithCompletion({ (error) in
        // [END send_verification_email]
=======
      FIRAuth.auth()!.currentUser!.sendEmailVerificationWithCompletion({ (error) in
        // [START_EXCLUDE]
>>>>>>> d4d987e9
        self.hideSpinner({
          if let error = error {
            self.showMessagePrompt(error.localizedDescription)
            return
          }

          self.showMessagePrompt("Sent")
        })
        // [END_EXCLUDE]
      })
      // [END send_verification_email]
    })
  }

  /** @fn changeEmail
  @brief Changes the email address of the current user.
  */
  @IBAction func didChangeEmail(sender: AnyObject) {
    showTextInputPromptWithMessage("Email Address:") { (userPressedOK, userInput) in
      if let userInput = userInput {
        self.showSpinner({
          // [START change_email]
          FIRAuth.auth()?.currentUser?.updateEmail(userInput) { (error) in
            // [END change_email]
            self.hideSpinner({
              self.showTypicalUIForUserUpdateResultsWithTitle(self.kChangeEmailText, error:error)
            })
          }
        })
      } else {
        self.showMessagePrompt("email can't be empty")
      }
<<<<<<< HEAD
=======

      self.showSpinner({
        // [START change_email]
        FIRAuth.auth()!.currentUser!.updateEmail(userInput!) { (error) in
          // [START_EXCLUDE]
          self.hideSpinner({
            self.showTypicalUIForUserUpdateResultsWithTitle(self.kChangeEmailText, error:error)
          })
          // [END_EXCLUDE]
        }
        // [END change_email]
      })
>>>>>>> d4d987e9
    }
  }

  /** @fn changePassword
  @brief Changes the password of the current user.
  */
  @IBAction func didChangePassword(sender: AnyObject) {
    showTextInputPromptWithMessage("New Password:") { (userPressedOK, userInput) in
      if let userInput = userInput {
        self.showSpinner({
          // [START change_password]
          FIRAuth.auth()?.currentUser?.updatePassword(userInput) { (error) in
            // [END change_password]
            self.hideSpinner({
              self.showTypicalUIForUserUpdateResultsWithTitle(self.kChangePasswordText, error:error)
            })
          }
        })
      } else {
        self.showMessagePrompt("password can't be empty")
      }
<<<<<<< HEAD
=======

      self.showSpinner({
        // [START change_password]
        FIRAuth.auth()!.currentUser!.updatePassword(userInput!) { (error) in
          // [START_EXCLUDE]
          self.hideSpinner({
            self.showTypicalUIForUserUpdateResultsWithTitle(self.kChangePasswordText, error:error)
          })
          // [END_EXCLUDE]
        }
        // [END change_password]
      })
>>>>>>> d4d987e9
    }
  }

  // MARK: - Helpers

  /** @fn showTypicalUIForUserUpdateResultsWithTitle:error:
  @brief Shows a @c UIAlertView if error is non-nil with the localized description of the error.
  @param resultsTitle The title of the @c UIAlertView
  @param error The error details to display if non-nil.
  */
  func showTypicalUIForUserUpdateResultsWithTitle(resultsTitle: String, error: NSError?) {
    if let error = error {
      let message = "\(error.domain) (\(error.code))\n\(error.localizedDescription)"
      let okAction = UIAlertAction.init(title: self.kOKButtonText, style: .Default)
        {action in print(self.kOKButtonText)}
      let alertController  = UIAlertController.init(title: resultsTitle,
        message: message, preferredStyle: .Alert)
      alertController.addAction(okAction)
      self.presentViewController(alertController, animated: true, completion: nil)
      return
    }
    tableView.reloadData()
  }

}<|MERGE_RESOLUTION|>--- conflicted
+++ resolved
@@ -415,24 +415,6 @@
       } else {
         self.showMessagePrompt("displayname can't be empty")
       }
-<<<<<<< HEAD
-=======
-
-      self.showSpinner({
-        // [START profile_change]
-        let changeRequest = FIRAuth.auth()?.currentUser?.profileChangeRequest()
-        changeRequest?.displayName = userInput!
-        changeRequest?.commitChangesWithCompletion() { (error) in
-          // [START_EXCLUDE]
-          self.hideSpinner({
-            self.showTypicalUIForUserUpdateResultsWithTitle(self.kSetDisplayNameTitle, error: error)
-            self.navigationItem.title = FIRAuth.auth()?.currentUser?.displayName
-          })
-          // [END_EXCLUDE]
-        }
-        // [END profile_change]
-      })
->>>>>>> d4d987e9
     }
   }
 
@@ -442,19 +424,13 @@
   @IBAction func didRequestVerifyEmail(sender: AnyObject) {
     showSpinner({
       // [START send_verification_email]
-<<<<<<< HEAD
       FIRAuth.auth()?.currentUser?.sendEmailVerificationWithCompletion({ (error) in
-        // [END send_verification_email]
-=======
-      FIRAuth.auth()!.currentUser!.sendEmailVerificationWithCompletion({ (error) in
         // [START_EXCLUDE]
->>>>>>> d4d987e9
         self.hideSpinner({
           if let error = error {
             self.showMessagePrompt(error.localizedDescription)
             return
           }
-
           self.showMessagePrompt("Sent")
         })
         // [END_EXCLUDE]
@@ -472,30 +448,17 @@
         self.showSpinner({
           // [START change_email]
           FIRAuth.auth()?.currentUser?.updateEmail(userInput) { (error) in
-            // [END change_email]
+            // [START_EXCLUDE]
             self.hideSpinner({
               self.showTypicalUIForUserUpdateResultsWithTitle(self.kChangeEmailText, error:error)
             })
+            // [END_EXCLUDE]
           }
+          // [END change_email]
         })
       } else {
         self.showMessagePrompt("email can't be empty")
       }
-<<<<<<< HEAD
-=======
-
-      self.showSpinner({
-        // [START change_email]
-        FIRAuth.auth()!.currentUser!.updateEmail(userInput!) { (error) in
-          // [START_EXCLUDE]
-          self.hideSpinner({
-            self.showTypicalUIForUserUpdateResultsWithTitle(self.kChangeEmailText, error:error)
-          })
-          // [END_EXCLUDE]
-        }
-        // [END change_email]
-      })
->>>>>>> d4d987e9
     }
   }
 
@@ -508,30 +471,17 @@
         self.showSpinner({
           // [START change_password]
           FIRAuth.auth()?.currentUser?.updatePassword(userInput) { (error) in
-            // [END change_password]
+            // [START_EXCLUDE]
             self.hideSpinner({
               self.showTypicalUIForUserUpdateResultsWithTitle(self.kChangePasswordText, error:error)
             })
+            // [END_EXCLUDE]
           }
+          // [END change_password]
         })
       } else {
         self.showMessagePrompt("password can't be empty")
       }
-<<<<<<< HEAD
-=======
-
-      self.showSpinner({
-        // [START change_password]
-        FIRAuth.auth()!.currentUser!.updatePassword(userInput!) { (error) in
-          // [START_EXCLUDE]
-          self.hideSpinner({
-            self.showTypicalUIForUserUpdateResultsWithTitle(self.kChangePasswordText, error:error)
-          })
-          // [END_EXCLUDE]
-        }
-        // [END change_password]
-      })
->>>>>>> d4d987e9
     }
   }
 
